--- conflicted
+++ resolved
@@ -61,12 +61,8 @@
                 Smoothness = value.Smoothness;
                 Metallic = value.Metallic;
                 KeepMeshMaterials = value.KeepMeshMaterials;
-<<<<<<< HEAD
-                EnableColliders = value.EnableColliders;
-=======
                 Interactable = value.Interactable;
 
->>>>>>> 88699022
                 ProcessRobotSource(value.SavedRobotName, value.SourceParameter);
             }
         }
