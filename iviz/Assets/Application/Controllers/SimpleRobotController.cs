#nullable enable

using System;
using System.Diagnostics.CodeAnalysis;
using System.Linq;
using System.Threading.Tasks;
using Iviz.Common;
using Iviz.Controllers.TF;
using Iviz.Core;
using Iviz.Core.Configurations;
using Iviz.Displays;
using Iviz.Msgs;
using Iviz.Resources;
using Iviz.Ros;
using Iviz.Tools;
using Iviz.XmlRpc;
using UnityEngine;

namespace Iviz.Controllers
{
    /// <summary>
    /// Controller for robots.
    /// </summary>
    public sealed class SimpleRobotController : Controller, IHasFrame, IJointProvider
    {
        const int ParameterTimeoutInMs = 3000;

        readonly RobotConfiguration config = new();
        readonly FrameNode node;
        Task? robotLoadingTask;
        RobotModel? robot;

        GameObject? RobotObject => Robot?.BaseLinkObject;

        public event Action? RobotFinishedLoading;

        public RobotModel? Robot
        {
            get => robot;
            private set
            {
                if (robot != null)
                {
                    robot.Dispose();
                    robotLoadingTask = null;
                }

                robot = value;
            }
        }

        public RobotConfiguration Config
        {
            get => config;
            private set
            {
                AttachedToTf = value.AttachedToTf;
                FramePrefix = value.FramePrefix;
                FrameSuffix = value.FrameSuffix;
                Visible = value.Visible;
                RenderAsOcclusionOnly = value.RenderAsOcclusionOnly;
                Tint = value.Tint.ToUnity();
                Smoothness = value.Smoothness;
                Metallic = value.Metallic;
                KeepMeshMaterials = value.KeepMeshMaterials;
                Interactable = value.Interactable;

                _ = ProcessRobotSourceAsync(value.SavedRobotName, value.SourceParameter);
            }
        }

        public string HelpText { get; private set; } = "<b>No Robot Loaded</b>";
        public string SourceParameter => config.SourceParameter;
        public string SavedRobotName => config.SavedRobotName;

        public string FramePrefix
        {
            get => config.FramePrefix;
            set
            {
                if (Robot == null)
                {
                    config.FramePrefix = value;
                    return;
                }

                if (AttachedToTf)
                {
                    AttachedToTf = false;
                    config.FramePrefix = value;
                    AttachedToTf = true;
                }
                else
                {
                    config.FramePrefix = value;
                }

                node.AttachTo(Decorate(Robot.BaseLink));
            }
        }

        public string FrameSuffix
        {
            get => config.FrameSuffix;
            set
            {
                if (Robot == null)
                {
                    config.FrameSuffix = value;
                    return;
                }

                if (AttachedToTf)
                {
                    AttachedToTf = false;
                    config.FrameSuffix = value;
                    AttachedToTf = true;
                }
                else
                {
                    config.FrameSuffix = value;
                }

                node.AttachTo(Decorate(Robot.BaseLink));
            }
        }

        public override bool Visible
        {
            get => config.Visible;
            set
            {
                config.Visible = value;
                if (Robot == null)
                {
                    return;
                }

                Robot.Visible = value;
            }
        }

        public bool RenderAsOcclusionOnly
        {
            get => config.RenderAsOcclusionOnly;
            set
            {
                config.RenderAsOcclusionOnly = value;
                if (Robot == null)
                {
                    return;
                }

                Robot.OcclusionOnly = value;
            }
        }

        public Color Tint
        {
            get => config.Tint.ToUnity();
            set
            {
                config.Tint = value.ToRos();
                if (Robot == null)
                {
                    return;
                }

                Robot.Tint = value;
            }
        }

        public float Metallic
        {
            get => config.Metallic;
            set
            {
                config.Metallic = value;
                if (Robot == null)
                {
                    return;
                }

                Robot.Metallic = value;
            }
        }

        public float Smoothness
        {
            get => config.Smoothness;
            set
            {
                config.Smoothness = value;
                if (Robot == null)
                {
                    return;
                }

                Robot.Smoothness = value;
            }
        }

        public bool Interactable
        {
            get => config.Interactable;
            set
            {
                config.Interactable = value;
                if (Robot == null)
                {
                    return;
                }

                var allColliders = Robot.LinkObjects.Values.SelectMany(
                    linkObject => linkObject.transform.GetAllChildren()
                        .WithComponent<Collider>()
                        .Where(collider => collider.gameObject.layer == LayerType.Collider));
                foreach (var collider in allColliders)
                {
                    collider.enabled = value;
                }
            }
        }

        public bool KeepMeshMaterials
        {
            get => config.KeepMeshMaterials;
            set => config.KeepMeshMaterials = value;
        }

        public TfFrame? Frame => node.Parent;

        public string Name
        {
            get
            {
                if (Robot == null)
                {
                    return "[No Robot Loaded]";
                }

                if (!string.IsNullOrWhiteSpace(Robot.Name))
                {
                    return Robot.Name;
                }

                return Robot.LinkObjects.Count == 0 ? "[Empty Robot]" : "[Empty Name]";
            }
        }

        public bool AttachedToTf
        {
            get => config.AttachedToTf;
            set
            {
                config.AttachedToTf = value;

                if (Robot == null)
                {
                    return;
                }

                try
                {
                    if (value)
                    {
                        AttachToTf();
                    }
                    else
                    {
                        DetachFromTf();
                    }
                }
                catch (Exception e)
                {
                    RosLogger.Error($"{ToString()}: Error while attaching to TF", e);
                }
            }
        }

        public event Action? Stopped;

        public SimpleRobotController(RobotConfiguration? config)
        {
            node = new FrameNode("SimpleRobotNode");
            Config = config ?? new RobotConfiguration();
        }


        public bool TryWriteJoint(string joint, float value)
        {
            if (Robot == null) ThrowHelper.ThrowInvalidOperation("There is no robot to set joints to!");
            return Robot.TryWriteJoint(joint, value);
        }

        public Task ProcessRobotSourceAsync(string? savedRobotName, string? sourceParameter)
        {
            if (!string.IsNullOrWhiteSpace(savedRobotName))
            {
                if (!string.IsNullOrWhiteSpace(sourceParameter))
                {
                    config.SourceParameter = "";
                }

                return TryLoadSavedRobotAsync(savedRobotName).AwaitNoThrow(this);
            }

            if (!string.IsNullOrWhiteSpace(sourceParameter))
            {
                return TryLoadFromSourceParameterAsync(sourceParameter).AwaitNoThrow(this);
            }

            return TryLoadFromSourceParameterAsync(null).AwaitNoThrow(this);
        }

        public async ValueTask TryLoadFromSourceParameterAsync(string? sourceParameter)
        {
            config.SourceParameter = sourceParameter ?? "";
            Robot = null;

<<<<<<< HEAD
            if (value.IsNullOrEmpty())
=======
            if (sourceParameter is not { Length: not 0 })
>>>>>>> 9c6508e6
            {
                config.SavedRobotName = "";
                HelpText = "[No Robot Loaded]";
                return;
            }

            RosValue parameterValue;
            string? errorMsg;
            try
            {
                HelpText = "- Requesting parameter -";
                (parameterValue, errorMsg) =
                    await RosManager.Connection.GetParameterAsync(sourceParameter, timeoutInMs: ParameterTimeoutInMs);
            }
            catch (OperationCanceledException)
            {
                HelpText = "Error: Task cancelled";
                RosLogger.Debug($"{ToString()}: Error while loading parameter '{sourceParameter}': " +
                                $"Task cancelled or timed out");
                return;
            }
            catch (Exception e)
            {
                RosLogger.Debug($"{ToString()}: Error while loading parameter '{sourceParameter}'", e);
                HelpText = "Error: Failed to retrieve parameter";
                return;
            }

            if (errorMsg != null)
            {
                HelpText = $"Error: {errorMsg}";
                RosLogger.Debug($"{ToString()}: Error while loading parameter '{sourceParameter}': {errorMsg}");
                return;
            }

            if (!parameterValue.TryGet(out string robotDescription))
            {
                RosLogger.Debug($"{ToString()}: Parameter '{sourceParameter}' was not string!");
                HelpText = "Error: Parameter contains no string";
                return;
            }

            if (!LoadRobotFromDescription(robotDescription))
            {
                return;
            }

            config.SavedRobotName = "";
        }

        public async ValueTask TryLoadSavedRobotAsync(string? robotName)
        {
            config.SavedRobotName = "";
            Robot = null;

<<<<<<< HEAD
            if (robotName.IsNullOrEmpty())
=======
            if (robotName is not { Length: not 0 })
>>>>>>> 9c6508e6
            {
                config.SourceParameter = "";
                HelpText = "[No Robot Loaded]";
                return;
            }

            (bool result, string robotDescription) = await Resource.TryGetRobotAsync(robotName);
            if (!result)
            {
                RosLogger.Debug($"{ToString()}: Failed to load robot! Error message: {robotDescription}");
                HelpText = $"[{robotDescription}]";
                return;
            }

            config.SourceParameter = "";
            config.SavedRobotName = robotName;
            LoadRobotFromDescription(robotDescription);
        }

        bool LoadRobotFromDescription(string? description)
        {
            if (description.IsNullOrEmpty())
            {
                RosLogger.Debug($"{ToString()}: Empty parameter '{description}'");
                HelpText = "[Robot Description is Empty]";
                return false;
            }

            Robot = null;
            RobotModel newRobot;
            try
            {
                newRobot = new RobotModel(description);
            }
            catch (Exception e)
            {
                RosLogger.Debug($"{ToString()}: Error parsing description'", e);
                HelpText = "[Failed to Parse Description]";
                return false;
            }

            Robot = newRobot;
            Robot.BaseLinkObject.transform.SetParentLocal(node.Transform);

            HelpText = "[Loading Robot...]";

            async ValueTask LoadRobotAsync()
            {
                robotLoadingTask = newRobot.StartAsync(RosManager.Connection, KeepMeshMaterials).AsTask();
                await robotLoadingTask.AwaitNoThrow(this);
                UpdateStartTaskStatus();
            }

            _ = LoadRobotAsync().AwaitNoThrow(this);
            UpdateStartTaskStatus();
            return true;
        }

        public void UpdateStartTaskStatus()
        {
            if (robotLoadingTask == null)
            {
                return;
            }

            try
            {
                var status = robotLoadingTask.Status;
                switch (status)
                {
                    case TaskStatus.Faulted:
                        HelpText = "[Error Loading Robot. See Log.]";
                        Robot = null;
                        robotLoadingTask = null;
                        RaiseRobotFinishedLoading();
                        return;
                    case TaskStatus.Canceled:
                        HelpText = "[Robot Task canceled.]";
                        robotLoadingTask = null;
                        RaiseRobotFinishedLoading();
                        return;
                    case TaskStatus.RanToCompletion:
                        node.Name = "SimpleRobotNode:" + Name;
                        if (Robot == null)
                        {
                            HelpText = "[Invalid Robot]";
                        }
                        else if (!string.IsNullOrWhiteSpace(Robot.Name))
                        {
                            HelpText = $"<b>- {Name} -</b>";
                        }
                        else if (Robot.LinkObjects.Count == 0)
                        {
                            HelpText = "[Robot is Empty]";
                        }
                        else
                        {
                            HelpText = "[Empty Name]";
                        }

                        AttachedToTf = AttachedToTf;
                        Visible = Visible;
                        RenderAsOcclusionOnly = RenderAsOcclusionOnly;
                        Tint = Tint;
                        Smoothness = Smoothness;
                        Metallic = Metallic;
                        Interactable = Interactable;
                        if (Robot != null)
                        {
                            RobotLinkHighlightable.ProcessRobot(Robot.Name, Robot.BaseLinkObject);
                        }

                        robotLoadingTask = null;
                        RaiseRobotFinishedLoading();
                        break;
                }
            }
            catch (Exception e)
            {
                RosLogger.Error($"{ToString()}: Error during {nameof(UpdateStartTaskStatus)}", e);
            }
        }

        void RaiseStopped()
        {
            Stopped.TryRaise(this);
        }

        void RaiseRobotFinishedLoading()
        {
            RobotFinishedLoading.TryRaise(this);
        }

        [return: NotNullIfNotNull("jointName")]
        string? Decorate(string? jointName)
        {
            if (jointName == null) return null;

            string framePrefix = config.FramePrefix;
            string frameSuffix = config.FrameSuffix;

            if (framePrefix.Length == 0 && frameSuffix.Length == 0)
            {
                return jointName;
            }

            return $"{framePrefix}{jointName}{frameSuffix}";
        }

        void DetachFromTf()
        {
            if (Robot == null)
            {
                return;
            }

            foreach (var (link, parentLink) in Robot.LinkParents)
            {
                if (TfModule.TryGetFrame(Decorate(link), out var frame))
                {
                    frame.RemoveListener(node);
                }

                if (TfModule.TryGetFrame(Decorate(parentLink), out var parentFrame))
                {
                    parentFrame.RemoveListener(node);
                }
            }

            node.Parent = null;
            Robot.ResetLinkParents();
            Robot.ApplyAnyValidConfiguration();

            node.AttachTo(Decorate(Robot.BaseLink));
            Robot.BaseLinkObject.transform.SetParentLocal(node.Transform);
        }

        void AttachToTf()
        {
            var mRobot = Robot;
            var mRobotObject = RobotObject;

            if (mRobot == null || mRobotObject == null)
            {
                return;
            }

            mRobotObject.transform.SetParentLocal(TfModule.RootFrame.Transform);
            foreach (var (link, linkObject) in mRobot.LinkObjects)
            {
                var frame = TfModule.GetOrCreateFrame(Decorate(link), node);
                linkObject.transform.SetParentLocal(frame.Transform);
                linkObject.transform.SetLocalPose(Pose.identity);
            }

            // fill in missing frame parents, but only they don't already have one
            foreach (var (link, parentLink) in mRobot.LinkParents)
            {
                var frame = TfModule.GetOrCreateFrame(Decorate(link), node);
                if (frame.Parent == TfModule.OriginFrame)
                {
                    frame.Parent = TfModule.GetOrCreateFrame(Decorate(parentLink), node);
                }
            }

            node.AttachTo(Decorate(mRobot.BaseLink));
            mRobot.BaseLinkObject.transform.SetParentLocal(node.Transform);
        }

        public void Dispose()
        {
            if (AttachedToTf)
            {
                AttachedToTf = false;
            }

            Robot = null;
            RobotFinishedLoading = null;
            RaiseStopped();
            node.Dispose();
        }

        public override void ResetController()
        {
            Robot = null;

            string savedRobotName = SavedRobotName;
            string sourceParameter = SourceParameter;

            if (!string.IsNullOrWhiteSpace(savedRobotName))
            {
                if (!string.IsNullOrWhiteSpace(sourceParameter))
                {
                    config.SourceParameter = "";
                }

                _ = TryLoadSavedRobotAsync(savedRobotName).AwaitNoThrow(this);
            }

            if (!string.IsNullOrWhiteSpace(sourceParameter))
            {
                _ = TryLoadFromSourceParameterAsync(sourceParameter).AwaitNoThrow(this);
            }


            if (AttachedToTf)
            {
                AttachedToTf = false;
                AttachedToTf = true;
            }
        }

        public override string ToString() => $"[{nameof(SimpleRobotController)} '{(robot?.Name ?? "(none)")}']";
    }
}<|MERGE_RESOLUTION|>--- conflicted
+++ resolved
@@ -318,11 +318,7 @@
             config.SourceParameter = sourceParameter ?? "";
             Robot = null;
 
-<<<<<<< HEAD
             if (value.IsNullOrEmpty())
-=======
-            if (sourceParameter is not { Length: not 0 })
->>>>>>> 9c6508e6
             {
                 config.SavedRobotName = "";
                 HelpText = "[No Robot Loaded]";
@@ -378,11 +374,7 @@
             config.SavedRobotName = "";
             Robot = null;
 
-<<<<<<< HEAD
             if (robotName.IsNullOrEmpty())
-=======
-            if (robotName is not { Length: not 0 })
->>>>>>> 9c6508e6
             {
                 config.SourceParameter = "";
                 HelpText = "[No Robot Loaded]";
