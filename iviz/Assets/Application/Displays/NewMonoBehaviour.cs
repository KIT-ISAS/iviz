--- conflicted
+++ resolved
@@ -15,28 +15,9 @@
         // Use this for initialization
         void Start()
         {
-<<<<<<< HEAD
-            /*
-            List<LineWithColor> ls = new List<LineWithColor>();
-            ls.Add(new LineWithColor(
-                new Vector3(0, 0, 0),
-                new Vector3(1, 1, 1),
-                Color.red
-                ));
-            ls.Add(new LineWithColor(
-                new Vector3(1, 1, 1),
-                new Vector3(2, 0, 2),
-                Color.blue
-                ));
-            LineResource resource = GetComponent<LineResource>();
-            resource.Scale = 0.01f;
-            resource.LinesWithColor = ls;
-            */
-=======
             mesh = GetComponent<MeshFilter>().mesh;
             Debug.Log(mesh);
             sender = new RosSender<MarkerArray>("/iviz/markers");
->>>>>>> fb1487e6
         }
 
         /*
