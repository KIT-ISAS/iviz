﻿using System;
using System.Collections.Generic;
using System.Linq;
using System.Threading;
using Iviz.Msgs.IvizCommonMsgs;
using Iviz.Controllers;
using Iviz.Core;
using Iviz.Resources;
using Iviz.Ros;
using Iviz.Roslib;
using JetBrains.Annotations;
using Newtonsoft.Json;
using UnityEditor;

namespace Iviz.App
{
    /// <summary>
    /// <see cref="SimpleRobotPanelContents"/> 
    /// </summary>
    public sealed class SimpleRobotModuleData : ModuleData
    {
        const string ParamSubstring = "_description";

        [NotNull] readonly SimpleRobotPanelContents panel;

        public override DataPanelContents Panel => panel;
        public override ModuleType ModuleType => ModuleType.Robot;
        public override IConfiguration Configuration => RobotController.Config;
        public override IController Controller => RobotController;

        [NotNull] public SimpleRobotController RobotController { get; }

        [CanBeNull] CancellationTokenSource tokenSource;

        static readonly string[] NoneStr = {"<color=#b0b0b0ff><i><none></i></color>"};

        public SimpleRobotModuleData([NotNull] ModuleDataConstructor constructor) :
            base(constructor.Topic, constructor.Type)
        {
            RobotController = new SimpleRobotController(this);
            if (constructor.Configuration != null)
            {
                RobotController.Config = (RobotConfiguration) constructor.Configuration;
            }

            panel = DataPanelManager.GetPanelByResourceType<SimpleRobotPanelContents>(ModuleType.Robot);
            UpdateModuleButton();

            ConnectionManager.Connection.ConnectionStateChanged += OnConnectionStateChanged;
        }

        void OnConnectionStateChanged(ConnectionState state)
        {
            if (state != ConnectionState.Connected)
            {
                return;
            }

            if (!string.IsNullOrEmpty(RobotController.SourceParameter))
            {
                RobotController.TryLoadFromSourceParameter(RobotController.SourceParameter);
            }

            panel.HelpText.Label = RobotController.HelpText;
            UpdateModuleButton();
        }

        public override void Stop()
        {
            base.Stop();
            RobotController.StopController();
            ConnectionManager.Connection.ConnectionStateChanged -= OnConnectionStateChanged;
        }

        public override void SetupPanel()
        {
            panel.Frame.Owner = RobotController;
            panel.SourceParameter.Value = RobotController.SourceParameter;
            panel.HelpText.Label = RobotController.HelpText;

            tokenSource?.Cancel();
            tokenSource = new CancellationTokenSource();
            panel.SourceParameter.Hints = GetParameterHints(tokenSource.Token);

            panel.SavedRobotName.Options = GetSavedRobots();
            if (string.IsNullOrEmpty(RobotController.SavedRobotName) ||
                !GetSavedRobots().Contains(RobotController.SavedRobotName))
            {
                panel.SavedRobotName.Index = 0;
            }
            else
            {
                panel.SavedRobotName.Value = RobotController.SavedRobotName;
            }

            //panel.FramePrefix.Value = Robot.FramePrefix;
            //panel.FrameSuffix.Value = Robot.FrameSuffix;
            panel.AttachToTf.Value = RobotController.AttachedToTf;
            panel.HideButton.State = RobotController.Visible;

            panel.OcclusionOnlyMode.Value = RobotController.RenderAsOcclusionOnly;
            panel.Tint.Value = RobotController.Tint;
            panel.Alpha.Value = RobotController.Tint.a;
            panel.Metallic.Value = RobotController.Metallic;
            panel.Smoothness.Value = RobotController.Smoothness;

            panel.Save.Value = IsRobotSaved;
            panel.Save.Interactable = !string.IsNullOrEmpty(RobotController.Robot?.Name);

            panel.Tint.ValueChanged += f =>
                RobotController.Tint = f.WithAlpha(panel.Alpha.Value);
            panel.Alpha.ValueChanged += f =>
                RobotController.Tint = panel.Tint.Value.WithAlpha(f);
            panel.Metallic.ValueChanged += f => RobotController.Metallic = f;
            panel.Smoothness.ValueChanged += f => RobotController.Smoothness = f;
            panel.OcclusionOnlyMode.ValueChanged += f => RobotController.RenderAsOcclusionOnly = f;
            panel.SavedRobotName.ValueChanged += (i, name) =>
            {
                RobotController.TryLoadSavedRobot(i == 0 ? null : name);
                panel.SourceParameter.Value = "";
                panel.Save.Value = IsRobotSaved;

                panel.HelpText.Label = RobotController.HelpText;
                UpdateModuleButton();

                panel.Save.Interactable =
                    !string.IsNullOrEmpty(RobotController.Robot?.Name) &&
                    !Resource.Internal.ContainsRobot(name);
            };
            panel.SourceParameter.EndEdit += f =>
            {
                RobotController.TryLoadFromSourceParameter(f);
                panel.SavedRobotName.Index = 0;
                panel.Save.Value = IsRobotSaved;

                panel.HelpText.Label = RobotController.HelpText;
                UpdateModuleButton();

                panel.Save.Interactable = !string.IsNullOrEmpty(RobotController.Robot?.Name);
            };
            panel.AttachToTf.ValueChanged += f =>
<<<<<<< HEAD
                Robot.AttachedToTf = f;
=======
                RobotController.AttachedToTf = f;
>>>>>>> f2fc35a7
            panel.CloseButton.Clicked += () =>
            {
                DataPanelManager.HideSelectedPanel();
                ModuleListPanel.RemoveModule(this);
            };
            //panel.FramePrefix.EndEdit += f => Robot.FramePrefix = f;
            //panel.FrameSuffix.EndEdit += f => Robot.FrameSuffix = f;
            panel.HideButton.Clicked += () =>
            {
                RobotController.Visible = !RobotController.Visible;
                panel.HideButton.State = RobotController.Visible;
                UpdateModuleButton();
            };
            panel.Save.ValueChanged += f =>
            {
                if (string.IsNullOrEmpty(RobotController.Robot?.Name) ||
                    string.IsNullOrEmpty(RobotController.Robot.Description))
                {
                    return;
                }

                if (f)
                {
                    Resource.External.AddRobotResourceAsync(RobotController.Robot.Name,
                        RobotController.Robot.Description);
                }
                else
                {
                    Resource.External.RemoveRobotResource(RobotController.Robot.Name);
                }
            };

<<<<<<< HEAD
            Robot.CheckRobotStartTask();
=======
            RobotController.CheckRobotStartTask();
>>>>>>> f2fc35a7
            UpdateModuleButton();
        }

        public override void UpdatePanel()
        {
            tokenSource?.Cancel();
            tokenSource = new CancellationTokenSource();
            panel.SourceParameter.Hints = GetParameterHints(tokenSource.Token);

            panel.HelpText.Label = RobotController.HelpText;
            RobotController.CheckRobotStartTask();
            UpdateModuleButton();
            panel.Save.Interactable = !string.IsNullOrEmpty(RobotController.Robot?.Name);
        }

        [NotNull, ItemNotNull]
<<<<<<< HEAD
        static IEnumerable<string> GetParameterCandidates(CancellationToken token)
        {
            var list = ConnectionManager.Connection.GetSystemParameterList(token)
                .Where(x => x.Contains(ParamSubstring))
                .ToList();
            list.Sort();
            return list;
        }

=======
        static IEnumerable<string> GetParameterCandidates(CancellationToken token) =>   
            ConnectionManager.Connection.GetSystemParameterList(token).Where(x => x.Contains(ParamSubstring));
>>>>>>> f2fc35a7

        [NotNull, ItemNotNull]
        static IEnumerable<string> GetSavedRobots() => NoneStr.Concat(Resource.GetRobotNames());

        [NotNull, ItemNotNull]
        static IEnumerable<string> GetParameterHints(CancellationToken token) => GetParameterCandidates(token);

        bool IsRobotSaved => RobotController.Robot?.Name != null && Resource.IsRobotSaved(RobotController.Robot.Name);

        protected override void UpdateModuleButton()
        {
            string text =
                $"{Resource.Font.Split(RobotController.Name, ModuleListPanel.ModuleDataCaptionWidth)}\n<b>{ModuleType}</b>";
            ButtonText = RobotController.Visible ? text : $"<color=grey>{text}</color>";
        }

        public void OnRobotFinishedLoading()
        {
            UpdateModuleButton();
        }

        public override void UpdateConfiguration(string configAsJson, IEnumerable<string> fields)
        {
            var config = JsonConvert.DeserializeObject<RobotConfiguration>(configAsJson);
            UpdateConfiguration(config, fields);
        }

        public void UpdateConfiguration(RobotConfiguration config, [NotNull, ItemNotNull] IEnumerable<string> fields)
        {
            bool hasRobotName = false;
            bool hasSourceParameter = false;

            foreach (string field in fields)
            {
                switch (field)
                {
                    case nameof(RobotConfiguration.Visible):
                        RobotController.Visible = config.Visible;
                        break;
                    case nameof(RobotConfiguration.SourceParameter)
<<<<<<< HEAD
                        when config.SourceParameter != Robot.Config.SourceParameter:
=======
                        when config.SourceParameter != RobotController.Config.SourceParameter:
>>>>>>> f2fc35a7
                        hasSourceParameter = true;
                        break;
                    case nameof(RobotConfiguration.SourceParameter):
                        break;
                    case nameof(RobotConfiguration.SavedRobotName)
<<<<<<< HEAD
                        when config.SavedRobotName != Robot.Config.SavedRobotName:
=======
                        when config.SavedRobotName != RobotController.Config.SavedRobotName:
>>>>>>> f2fc35a7
                        hasRobotName = true;
                        break;
                    case nameof(RobotConfiguration.SavedRobotName):
                        break;
                    case nameof(RobotConfiguration.FramePrefix):
                        RobotController.FramePrefix = config.FramePrefix;
                        break;
                    case nameof(RobotConfiguration.FrameSuffix):
                        RobotController.FrameSuffix = config.FrameSuffix;
                        break;
                    case nameof(RobotConfiguration.AttachedToTf):
                        RobotController.AttachedToTf = config.AttachedToTf;
                        break;
                    case nameof(RobotConfiguration.RenderAsOcclusionOnly):
                        RobotController.RenderAsOcclusionOnly = config.RenderAsOcclusionOnly;
                        break;
                    case nameof(RobotConfiguration.Tint):
                        RobotController.Tint = config.Tint.ToUnityColor();
                        break;
                    case nameof(RobotConfiguration.Metallic):
                        RobotController.Metallic = config.Metallic;
                        break;
                    case nameof(RobotConfiguration.Smoothness):
                        RobotController.Smoothness = config.Smoothness;
                        break;
                    default:
                        Logger.Warn($"{this}: Unknown field '{field}'");
                        break;
                }
            }

            if (hasRobotName || hasSourceParameter)
            {
                if (!hasRobotName)
                {
                    config.SavedRobotName = "";
                }

                if (!hasSourceParameter)
                {
                    config.SourceParameter = "";
                }

                RobotController.ProcessRobotSource(config.SavedRobotName, config.SourceParameter);

                if (IsSelected)
                {
                    panel.HelpText.Label = RobotController.HelpText;
                }

                UpdateModuleButton();
            }

            ResetPanel();
        }

        public override void AddToState(StateConfiguration config)
        {
            config.SimpleRobots.Add(RobotController.Config);
        }
    }
}<|MERGE_RESOLUTION|>--- conflicted
+++ resolved
@@ -139,11 +139,7 @@
                 panel.Save.Interactable = !string.IsNullOrEmpty(RobotController.Robot?.Name);
             };
             panel.AttachToTf.ValueChanged += f =>
-<<<<<<< HEAD
-                Robot.AttachedToTf = f;
-=======
                 RobotController.AttachedToTf = f;
->>>>>>> f2fc35a7
             panel.CloseButton.Clicked += () =>
             {
                 DataPanelManager.HideSelectedPanel();
@@ -176,11 +172,9 @@
                 }
             };
 
-<<<<<<< HEAD
-            Robot.CheckRobotStartTask();
-=======
             RobotController.CheckRobotStartTask();
->>>>>>> f2fc35a7
+
+            RobotController.CheckRobotStartTask();
             UpdateModuleButton();
         }
 
@@ -197,7 +191,6 @@
         }
 
         [NotNull, ItemNotNull]
-<<<<<<< HEAD
         static IEnumerable<string> GetParameterCandidates(CancellationToken token)
         {
             var list = ConnectionManager.Connection.GetSystemParameterList(token)
@@ -207,10 +200,6 @@
             return list;
         }
 
-=======
-        static IEnumerable<string> GetParameterCandidates(CancellationToken token) =>   
-            ConnectionManager.Connection.GetSystemParameterList(token).Where(x => x.Contains(ParamSubstring));
->>>>>>> f2fc35a7
 
         [NotNull, ItemNotNull]
         static IEnumerable<string> GetSavedRobots() => NoneStr.Concat(Resource.GetRobotNames());
@@ -251,21 +240,13 @@
                         RobotController.Visible = config.Visible;
                         break;
                     case nameof(RobotConfiguration.SourceParameter)
-<<<<<<< HEAD
-                        when config.SourceParameter != Robot.Config.SourceParameter:
-=======
                         when config.SourceParameter != RobotController.Config.SourceParameter:
->>>>>>> f2fc35a7
                         hasSourceParameter = true;
                         break;
                     case nameof(RobotConfiguration.SourceParameter):
                         break;
                     case nameof(RobotConfiguration.SavedRobotName)
-<<<<<<< HEAD
-                        when config.SavedRobotName != Robot.Config.SavedRobotName:
-=======
                         when config.SavedRobotName != RobotController.Config.SavedRobotName:
->>>>>>> f2fc35a7
                         hasRobotName = true;
                         break;
                     case nameof(RobotConfiguration.SavedRobotName):
