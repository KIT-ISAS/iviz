#nullable enable

using System;
using Iviz.Core;
using Iviz.Tools;
using JetBrains.Annotations;
using Unity.Collections;
using Unity.Mathematics;
using UnityEngine;
using UnityEngine.Rendering;
using Vector2 = UnityEngine.Vector2;
using Vector3 = UnityEngine.Vector3;

namespace Iviz.Displays
{
    internal static class CapsuleLinesHelper
    {
        static readonly int[] CapsuleIndices =
        {
            0, 1, 2,
            0, 2, 3,
            0, 3, 4,
            0, 4, 1,

            1, 5, 6,
            1, 6, 2,

            2, 6, 7,
            2, 7, 3,

            3, 7, 8,
            3, 8, 4,

            4, 8, 5,
            4, 5, 1,


            9, 6, 5,
            9, 7, 6,
            9, 8, 7,
            9, 5, 8
        };

        public static void CreateCapsulesFromSegments(ReadOnlySpan<float4x2> lineBuffer, float scale, Mesh mesh)
        {
            if (mesh == null)
            {
                throw new ArgumentNullException(nameof(mesh));
            }

            if (lineBuffer.Length == 0)
            {
                mesh.Clear();
                return;
            }

            float halfScale = scale * 0.5f;
            int length = 10 * lineBuffer.Length;

            using var points = new Rent<Vector3>(length);
            using var colors = new Rent<Color32>(length);
            using var uvs = new Rent<Vector2>(length);
            int pOff = 0;
            int cOff = 0;
            int uvOff = 0;

            var pArray = points.Array;
            var cArray = colors.Array;
            var uArray = uvs.Array;

            const float minMagnitude = 1e-5f;

            foreach (var line in lineBuffer)
            {
                //(a.x, a.y, a.z) = (line.c0.x, line.c0.y, line.c0.z);
                //(b.x, b.y, b.z) = (line.c1.x, line.c1.y, line.c1.z);

                Vector3 a;
                a.x = line.c0.x;
                a.y = line.c0.y;
                a.z = line.c0.z;

                Vector3 b;
                b.x = line.c1.x;
                b.y = line.c1.y;
                b.z = line.c1.z;

                Vector3 ab = b - a;
                Vector3 dirX, dirY, dirZ;

                if (ab.MagnitudeSq() < minMagnitude * minMagnitude)
                {
                    dirX = Vector3.zero;
                    dirY = Vector3.zero;
                    dirZ = Vector3.zero;
                }
                else
                {
                    dirX = ab.Normalized();
                    dirY = !Mathf.Approximately(Mathf.Abs(dirX.z), 1)
                        ? new Vector3(-dirX.y, dirX.x, 0).Normalized()
                        : new Vector3(-dirX.z, 0, dirX.x).Normalized();
                    dirZ = dirX.Cross(dirY).Normalized();
                }

                var halfDirX = halfScale * dirX;
                var halfSumYz = halfScale * (dirY + dirZ);
                var halfDiffYz = halfScale * (dirY - dirZ);

                pArray[pOff++] = a - halfDirX;
                pArray[pOff++] = a + halfSumYz;
                pArray[pOff++] = a + halfDiffYz;
                pArray[pOff++] = a - halfSumYz;
                pArray[pOff++] = a - halfDiffYz;

                pArray[pOff++] = b + halfSumYz;
                pArray[pOff++] = b + halfDiffYz;
                pArray[pOff++] = b - halfSumYz;
                pArray[pOff++] = b - halfDiffYz;
                pArray[pOff++] = b + halfDirX;

<<<<<<< HEAD
=======
                var ca = UnityUtils.AsColor32(line.c0.w);
                var cb = UnityUtils.AsColor32(line.c1.w);

                var uv0 = new Vector2(line.c0.w, 0);
                var uv1 = new Vector2(line.c1.w, 0);
>>>>>>> 298d72c9

                /*
                for (int i = 0; i < 5; i++)
                {
                    colors[cOff++] = ca;
                    uvs[uvOff++] = uv0;
                }
                */
                {
                    var ca = PointWithColor.RecastToColor32(line.c0.w);
                    cArray[cOff++] = ca;
                    cArray[cOff++] = ca;
                    cArray[cOff++] = ca;
                    cArray[cOff++] = ca;
                    cArray[cOff++] = ca;

                    var cb = PointWithColor.RecastToColor32(line.c1.w);
                    cArray[cOff++] = cb;
                    cArray[cOff++] = cb;
                    cArray[cOff++] = cb;
                    cArray[cOff++] = cb;
                    cArray[cOff++] = cb;
                }

                /*
                for (int i = 5; i < 10; i++)
                {
                    colors[cOff++] = cb;
                    uvs[uvOff++] = uv1;
                }
                */
                
                {
                    var uv0 = new Vector2(line.c0.w, 0);
                    uArray[uvOff++] = uv0;
                    uArray[uvOff++] = uv0;
                    uArray[uvOff++] = uv0;
                    uArray[uvOff++] = uv0;
                    uArray[uvOff++] = uv0;

                    var uv1 = new Vector2(line.c1.w, 0);
                    uArray[uvOff++] = uv1;
                    uArray[uvOff++] = uv1;
                    uArray[uvOff++] = uv1;
                    uArray[uvOff++] = uv1;
                    uArray[uvOff++] = uv1;
                }
            }

            using var indices = new Rent<int>(16 * 3 * lineBuffer.Length);
            int[] iArray = indices.Array;
            int iOff = 0;

            for (int i = 0; i < lineBuffer.Length; i++)
            {
                int baseOff = i * 10;
                foreach (int index in CapsuleIndices)
                {
                    iArray[iOff++] = baseOff + index;
                }
            }

            
            mesh.Clear();
            mesh.indexFormat = indices.Length <= UnityUtils.MeshUInt16Threshold
                ? IndexFormat.UInt16
                : IndexFormat.UInt32;

            mesh.SetVertices(points);
            mesh.SetTriangles(indices);
            mesh.SetColors(colors);
            mesh.SetUVs(uvs);
        }
    }
}<|MERGE_RESOLUTION|>--- conflicted
+++ resolved
@@ -118,15 +118,7 @@
                 pArray[pOff++] = b - halfSumYz;
                 pArray[pOff++] = b - halfDiffYz;
                 pArray[pOff++] = b + halfDirX;
-
-<<<<<<< HEAD
-=======
-                var ca = UnityUtils.AsColor32(line.c0.w);
-                var cb = UnityUtils.AsColor32(line.c1.w);
-
-                var uv0 = new Vector2(line.c0.w, 0);
-                var uv1 = new Vector2(line.c1.w, 0);
->>>>>>> 298d72c9
+                
 
                 /*
                 for (int i = 0; i < 5; i++)
@@ -136,14 +128,14 @@
                 }
                 */
                 {
-                    var ca = PointWithColor.RecastToColor32(line.c0.w);
+                    var ca = UnityUtils.RecastToColor32(line.c0.w);
                     cArray[cOff++] = ca;
                     cArray[cOff++] = ca;
                     cArray[cOff++] = ca;
                     cArray[cOff++] = ca;
                     cArray[cOff++] = ca;
 
-                    var cb = PointWithColor.RecastToColor32(line.c1.w);
+                    var cb = UnityUtils.RecastToColor32(line.c1.w);
                     cArray[cOff++] = cb;
                     cArray[cOff++] = cb;
                     cArray[cOff++] = cb;
