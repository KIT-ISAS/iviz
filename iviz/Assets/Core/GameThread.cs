--- conflicted
+++ resolved
@@ -178,11 +178,7 @@
 
         void OnApplicationPause(bool pauseStatus)
         {
-<<<<<<< HEAD
-            ApplicationPaused?.Invoke(pauseStatus);
-=======
-            ApplicationPause.TryRaise(this);
->>>>>>> 9c6508e6
+            ApplicationPaused.TryRaise(pauseStatus, this);
         }
 
         void OnDestroy()
