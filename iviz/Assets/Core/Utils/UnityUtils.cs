--- conflicted
+++ resolved
@@ -885,7 +885,6 @@
             display.OverrideMaterial(Resource.Materials.LitHalfVisible.Object);
         }
 
-<<<<<<< HEAD
         public static bool HasOnlyValidIdentifierChars(string id)
         {
             int length = id.Length;
@@ -895,7 +894,8 @@
             }
 
             return false;
-=======
+        }
+
         public static void TryRaise(this Action? action, object callerName,
             [CallerMemberName] string? methodName = null)
         {
@@ -924,7 +924,6 @@
             {
                 RosLogger.Error($"{callerName}: Error during {methodName}", e);
             }
->>>>>>> 9c6508e6
         }
     }
 
