--- conflicted
+++ resolved
@@ -1,13 +1,10 @@
 ﻿#nullable enable
 
 using System;
-<<<<<<< HEAD
 using System.Diagnostics.CodeAnalysis;
 using Iviz.Roslib;
-=======
 using Iviz.Core;
 using Iviz.Msgs;
->>>>>>> 71f6c6a6
 
 namespace Iviz.Ros
 {
