--- conflicted
+++ resolved
@@ -17,34 +17,7 @@
             Connection.Advertise(this);
         }
 
-<<<<<<< HEAD
-        void ISender.Publish(IMessage msg)
-        {
-            Publish((T)msg);
-        }
-
-        public void Dispose()
-        {
-            GameThread.EverySecond -= UpdateStats;
-
-            try
-            {
-                Connection.Unadvertise(this);
-            }
-            catch (ObjectDisposedException)
-            {
-                // already shutdown
-            }
-            catch (Exception e)
-            {
-                RosLogger.Error($"{ToString()}: Exception while disposing", e);
-            }
-        }
-
-        public void Publish(T msg)
-=======
         public Sender(string topic) : this(topic, new T())
->>>>>>> 14daa789
         {
         }
 
