%YAML 1.1
%TAG !u! tag:unity3d.com,2011:
--- !u!29 &1
OcclusionCullingSettings:
  m_ObjectHideFlags: 0
  serializedVersion: 2
  m_OcclusionBakeSettings:
    smallestOccluder: 5
    smallestHole: 0.25
    backfaceThreshold: 100
  m_SceneGUID: 00000000000000000000000000000000
  m_OcclusionCullingData: {fileID: 0}
--- !u!104 &2
RenderSettings:
  m_ObjectHideFlags: 0
  serializedVersion: 9
  m_Fog: 0
  m_FogColor: {r: 0.5, g: 0.5, b: 0.5, a: 1}
  m_FogMode: 3
  m_FogDensity: 0.01
  m_LinearFogStart: 0
  m_LinearFogEnd: 300
  m_AmbientSkyColor: {r: 0.751648, g: 1.0052161, b: 1.132, a: 1}
  m_AmbientEquatorColor: {r: 0.003921555, g: 0.43969354, b: 0.5372549, a: 1}
  m_AmbientGroundColor: {r: 1, g: 0, b: 0.0071430206, a: 1}
  m_AmbientIntensity: 1
  m_AmbientMode: 1
  m_SubtractiveShadowColor: {r: 0.42, g: 0.478, b: 0.627, a: 1}
  m_SkyboxMaterial: {fileID: 2100000, guid: e222162ddb8d34547a133b673221b195, type: 2}
  m_HaloStrength: 0.5
  m_FlareStrength: 1
  m_FlareFadeSpeed: 3
  m_HaloTexture: {fileID: 0}
  m_SpotCookie: {fileID: 10001, guid: 0000000000000000e000000000000000, type: 0}
  m_DefaultReflectionMode: 0
  m_DefaultReflectionResolution: 128
  m_ReflectionBounces: 1
  m_ReflectionIntensity: 1
  m_CustomReflection: {fileID: 0}
  m_Sun: {fileID: 0}
  m_IndirectSpecularColor: {r: 0.0054175393, g: 0.013467001, b: 0.0372827, a: 1}
  m_UseRadianceAmbientProbe: 0
--- !u!157 &3
LightmapSettings:
  m_ObjectHideFlags: 0
  serializedVersion: 11
  m_GIWorkflowMode: 0
  m_GISettings:
    serializedVersion: 2
    m_BounceScale: 1
    m_IndirectOutputScale: 1
    m_AlbedoBoost: 1
    m_EnvironmentLightingMode: 0
    m_EnableBakedLightmaps: 1
    m_EnableRealtimeLightmaps: 1
  m_LightmapEditorSettings:
    serializedVersion: 12
    m_Resolution: 2
    m_BakeResolution: 40
    m_AtlasSize: 1024
    m_AO: 1
    m_AOMaxDistance: 1
    m_CompAOExponent: 1
    m_CompAOExponentDirect: 0
    m_ExtractAmbientOcclusion: 0
    m_Padding: 2
    m_LightmapParameters: {fileID: 0}
    m_LightmapsBakeMode: 1
    m_TextureCompression: 1
    m_FinalGather: 0
    m_FinalGatherFiltering: 1
    m_FinalGatherRayCount: 256
    m_ReflectionCompression: 2
    m_MixedBakeMode: 2
    m_BakeBackend: 2
    m_PVRSampling: 1
    m_PVRDirectSampleCount: 32
    m_PVRSampleCount: 512
    m_PVRBounces: 2
    m_PVREnvironmentSampleCount: 256
    m_PVREnvironmentReferencePointCount: 2048
    m_PVRFilteringMode: 1
    m_PVRDenoiserTypeDirect: 1
    m_PVRDenoiserTypeIndirect: 1
    m_PVRDenoiserTypeAO: 1
    m_PVRFilterTypeDirect: 0
    m_PVRFilterTypeIndirect: 0
    m_PVRFilterTypeAO: 0
    m_PVREnvironmentMIS: 1
    m_PVRCulling: 1
    m_PVRFilteringGaussRadiusDirect: 1
    m_PVRFilteringGaussRadiusIndirect: 5
    m_PVRFilteringGaussRadiusAO: 2
    m_PVRFilteringAtrousPositionSigmaDirect: 0.5
    m_PVRFilteringAtrousPositionSigmaIndirect: 2
    m_PVRFilteringAtrousPositionSigmaAO: 1
    m_ExportTrainingData: 0
    m_TrainingDataDestination: TrainingData
  m_LightingDataAsset: {fileID: 112000000, guid: 7b2db2adbe019114eb0a0323de6d5f76,
    type: 2}
  m_UseShadowmask: 1
--- !u!196 &4
NavMeshSettings:
  serializedVersion: 2
  m_ObjectHideFlags: 0
  m_BuildSettings:
    serializedVersion: 2
    agentTypeID: 0
    agentRadius: 0.5
    agentHeight: 2
    agentSlope: 45
    agentClimb: 0.4
    ledgeDropHeight: 0
    maxJumpAcrossDistance: 0
    minRegionArea: 2
    manualCellSize: 0
    cellSize: 0.16666667
    manualTileSize: 0
    tileSize: 256
    accuratePlacement: 0
    debug:
      m_Flags: 0
  m_NavMeshData: {fileID: 0}
--- !u!1 &1659760
GameObject:
  m_ObjectHideFlags: 0
  m_CorrespondingSourceObject: {fileID: 0}
  m_PrefabInstance: {fileID: 0}
  m_PrefabAsset: {fileID: 0}
  serializedVersion: 6
  m_Component:
  - component: {fileID: 1659761}
  - component: {fileID: 1659763}
  - component: {fileID: 1659762}
  m_Layer: 5
  m_Name: Handle
  m_TagString: Untagged
  m_Icon: {fileID: 0}
  m_NavMeshLayer: 0
  m_StaticEditorFlags: 0
  m_IsActive: 1
--- !u!224 &1659761
RectTransform:
  m_ObjectHideFlags: 0
  m_CorrespondingSourceObject: {fileID: 0}
  m_PrefabInstance: {fileID: 0}
  m_PrefabAsset: {fileID: 0}
  m_GameObject: {fileID: 1659760}
  m_LocalRotation: {x: -0, y: -0, z: -0, w: 1}
  m_LocalPosition: {x: 0, y: 0, z: 0}
  m_LocalScale: {x: 1, y: 1, z: 1}
  m_Children: []
  m_Father: {fileID: 373404012}
  m_RootOrder: 0
  m_LocalEulerAnglesHint: {x: 0, y: 0, z: 0}
  m_AnchorMin: {x: 0, y: 0}
  m_AnchorMax: {x: 0, y: 0}
  m_AnchoredPosition: {x: NaN, y: 0}
  m_SizeDelta: {x: 20, y: 20}
  m_Pivot: {x: 0.5, y: 0.5}
--- !u!114 &1659762
MonoBehaviour:
  m_ObjectHideFlags: 0
  m_CorrespondingSourceObject: {fileID: 0}
  m_PrefabInstance: {fileID: 0}
  m_PrefabAsset: {fileID: 0}
  m_GameObject: {fileID: 1659760}
  m_Enabled: 1
  m_EditorHideFlags: 0
  m_Script: {fileID: 11500000, guid: fe87c0e1cc204ed48ad3b37840f39efc, type: 3}
  m_Name: 
  m_EditorClassIdentifier: 
  m_Material: {fileID: 0}
  m_Color: {r: 1, g: 1, b: 1, a: 1}
  m_RaycastTarget: 1
  m_OnCullStateChanged:
    m_PersistentCalls:
      m_Calls: []
  m_Sprite: {fileID: 10905, guid: 0000000000000000f000000000000000, type: 0}
  m_Type: 1
  m_PreserveAspect: 0
  m_FillCenter: 1
  m_FillMethod: 4
  m_FillAmount: 1
  m_FillClockwise: 1
  m_FillOrigin: 0
  m_UseSpriteMesh: 0
  m_PixelsPerUnitMultiplier: 1
--- !u!222 &1659763
CanvasRenderer:
  m_ObjectHideFlags: 0
  m_CorrespondingSourceObject: {fileID: 0}
  m_PrefabInstance: {fileID: 0}
  m_PrefabAsset: {fileID: 0}
  m_GameObject: {fileID: 1659760}
  m_CullTransparentMesh: 0
--- !u!1 &1774473
GameObject:
  m_ObjectHideFlags: 0
  m_CorrespondingSourceObject: {fileID: 0}
  m_PrefabInstance: {fileID: 0}
  m_PrefabAsset: {fileID: 0}
  serializedVersion: 6
  m_Component:
  - component: {fileID: 1774474}
  - component: {fileID: 1774476}
  - component: {fileID: 1774475}
  m_Layer: 5
  m_Name: Text
  m_TagString: Untagged
  m_Icon: {fileID: 0}
  m_NavMeshLayer: 0
  m_StaticEditorFlags: 0
  m_IsActive: 1
--- !u!224 &1774474
RectTransform:
  m_ObjectHideFlags: 0
  m_CorrespondingSourceObject: {fileID: 0}
  m_PrefabInstance: {fileID: 0}
  m_PrefabAsset: {fileID: 0}
  m_GameObject: {fileID: 1774473}
  m_LocalRotation: {x: -0, y: -0, z: -0, w: 1}
  m_LocalPosition: {x: 0, y: 0, z: 0}
  m_LocalScale: {x: 0.5, y: 0.5, z: 1}
  m_Children: []
  m_Father: {fileID: 1642604497}
  m_RootOrder: 1
  m_LocalEulerAnglesHint: {x: 0, y: 0, z: 0}
  m_AnchorMin: {x: 0, y: 0}
  m_AnchorMax: {x: 1, y: 1}
  m_AnchoredPosition: {x: 0.024999619, y: -9.911999}
  m_SizeDelta: {x: 26.886, y: -12.551}
  m_Pivot: {x: 0.5, y: 0.5}
--- !u!114 &1774475
MonoBehaviour:
  m_ObjectHideFlags: 0
  m_CorrespondingSourceObject: {fileID: 0}
  m_PrefabInstance: {fileID: 0}
  m_PrefabAsset: {fileID: 0}
  m_GameObject: {fileID: 1774473}
  m_Enabled: 1
  m_EditorHideFlags: 0
  m_Script: {fileID: 11500000, guid: 5f7201a12d95ffc409449d95f23cf332, type: 3}
  m_Name: 
  m_EditorClassIdentifier: 
  m_Material: {fileID: 0}
  m_Color: {r: 0.19607843, g: 0.19607843, b: 0.19607843, a: 1}
  m_RaycastTarget: 0
  m_OnCullStateChanged:
    m_PersistentCalls:
      m_Calls: []
  m_FontData:
    m_Font: {fileID: 12800000, guid: 07aef5eff1792cb478e0d50020d3e011, type: 3}
    m_FontSize: 12
    m_FontStyle: 0
    m_BestFit: 0
    m_MinSize: 1
    m_MaxSize: 40
    m_Alignment: 4
    m_AlignByGeometry: 0
    m_RichText: 0
    m_HorizontalOverflow: 0
    m_VerticalOverflow: 0
    m_LineSpacing: 1
  m_Text: 'Topic

'
--- !u!222 &1774476
CanvasRenderer:
  m_ObjectHideFlags: 0
  m_CorrespondingSourceObject: {fileID: 0}
  m_PrefabInstance: {fileID: 0}
  m_PrefabAsset: {fileID: 0}
  m_GameObject: {fileID: 1774473}
  m_CullTransparentMesh: 0
--- !u!1 &84447142
GameObject:
  m_ObjectHideFlags: 0
  m_CorrespondingSourceObject: {fileID: 0}
  m_PrefabInstance: {fileID: 0}
  m_PrefabAsset: {fileID: 0}
  serializedVersion: 6
  m_Component:
  - component: {fileID: 84447143}
  - component: {fileID: 84447144}
  m_Layer: 5
  m_Name: Keep Reconnecting
  m_TagString: Untagged
  m_Icon: {fileID: 0}
  m_NavMeshLayer: 0
  m_StaticEditorFlags: 0
  m_IsActive: 0
--- !u!224 &84447143
RectTransform:
  m_ObjectHideFlags: 0
  m_CorrespondingSourceObject: {fileID: 0}
  m_PrefabInstance: {fileID: 0}
  m_PrefabAsset: {fileID: 0}
  m_GameObject: {fileID: 84447142}
  m_LocalRotation: {x: -0, y: -0, z: -0, w: 1}
  m_LocalPosition: {x: 0, y: 0, z: 0}
  m_LocalScale: {x: 1, y: 1, z: 1}
  m_Children:
  - {fileID: 769145046}
  - {fileID: 428464064}
  m_Father: {fileID: 386484134}
  m_RootOrder: 2
  m_LocalEulerAnglesHint: {x: 0, y: 0, z: 0}
  m_AnchorMin: {x: 0, y: 1}
  m_AnchorMax: {x: 1, y: 1}
  m_AnchoredPosition: {x: -11.846008, y: -68.095215}
  m_SizeDelta: {x: -55.361, y: 20}
  m_Pivot: {x: 0.5, y: 0.5}
--- !u!114 &84447144
MonoBehaviour:
  m_ObjectHideFlags: 0
  m_CorrespondingSourceObject: {fileID: 0}
  m_PrefabInstance: {fileID: 0}
  m_PrefabAsset: {fileID: 0}
  m_GameObject: {fileID: 84447142}
  m_Enabled: 1
  m_EditorHideFlags: 0
  m_Script: {fileID: 11500000, guid: 9085046f02f69544eb97fd06b6048fe2, type: 3}
  m_Name: 
  m_EditorClassIdentifier: 
  m_Navigation:
    m_Mode: 3
    m_SelectOnUp: {fileID: 0}
    m_SelectOnDown: {fileID: 0}
    m_SelectOnLeft: {fileID: 0}
    m_SelectOnRight: {fileID: 0}
  m_Transition: 1
  m_Colors:
    m_NormalColor: {r: 1, g: 1, b: 1, a: 1}
    m_HighlightedColor: {r: 0.9607843, g: 0.9607843, b: 0.9607843, a: 1}
    m_PressedColor: {r: 0.78431374, g: 0.78431374, b: 0.78431374, a: 1}
    m_SelectedColor: {r: 0.9607843, g: 0.9607843, b: 0.9607843, a: 1}
    m_DisabledColor: {r: 0.78431374, g: 0.78431374, b: 0.78431374, a: 0.5019608}
    m_ColorMultiplier: 1
    m_FadeDuration: 0.1
  m_SpriteState:
    m_HighlightedSprite: {fileID: 0}
    m_PressedSprite: {fileID: 0}
    m_SelectedSprite: {fileID: 0}
    m_DisabledSprite: {fileID: 0}
  m_AnimationTriggers:
    m_NormalTrigger: Normal
    m_HighlightedTrigger: Highlighted
    m_PressedTrigger: Pressed
    m_SelectedTrigger: Selected
    m_DisabledTrigger: Disabled
  m_Interactable: 1
  m_TargetGraphic: {fileID: 769145047}
  toggleTransition: 1
  graphic: {fileID: 284047538}
  m_Group: {fileID: 0}
  onValueChanged:
    m_PersistentCalls:
      m_Calls: []
  m_IsOn: 1
--- !u!1 &110040305
GameObject:
  m_ObjectHideFlags: 0
  m_CorrespondingSourceObject: {fileID: 0}
  m_PrefabInstance: {fileID: 0}
  m_PrefabAsset: {fileID: 0}
  serializedVersion: 6
  m_Component:
  - component: {fileID: 110040306}
  - component: {fileID: 110040308}
  - component: {fileID: 110040307}
  m_Layer: 5
  m_Name: Image
  m_TagString: Untagged
  m_Icon: {fileID: 0}
  m_NavMeshLayer: 0
  m_StaticEditorFlags: 0
  m_IsActive: 1
--- !u!224 &110040306
RectTransform:
  m_ObjectHideFlags: 0
  m_CorrespondingSourceObject: {fileID: 0}
  m_PrefabInstance: {fileID: 0}
  m_PrefabAsset: {fileID: 0}
  m_GameObject: {fileID: 110040305}
  m_LocalRotation: {x: 0, y: 0, z: 0, w: 1}
  m_LocalPosition: {x: 0, y: 0, z: 0}
  m_LocalScale: {x: 1, y: 1, z: 1}
  m_Children: []
  m_Father: {fileID: 1173001000}
  m_RootOrder: 1
  m_LocalEulerAnglesHint: {x: 0, y: 0, z: 0}
  m_AnchorMin: {x: 0.5, y: 0}
  m_AnchorMax: {x: 0.5, y: 1}
  m_AnchoredPosition: {x: -9.5, y: 0.87402344}
  m_SizeDelta: {x: 24.46, y: -14.66}
  m_Pivot: {x: 0.7785527, y: 0.44038618}
--- !u!114 &110040307
MonoBehaviour:
  m_ObjectHideFlags: 0
  m_CorrespondingSourceObject: {fileID: 0}
  m_PrefabInstance: {fileID: 0}
  m_PrefabAsset: {fileID: 0}
  m_GameObject: {fileID: 110040305}
  m_Enabled: 1
  m_EditorHideFlags: 0
  m_Script: {fileID: 11500000, guid: fe87c0e1cc204ed48ad3b37840f39efc, type: 3}
  m_Name: 
  m_EditorClassIdentifier: 
  m_Material: {fileID: 0}
  m_Color: {r: 0, g: 0, b: 0, a: 1}
  m_RaycastTarget: 0
  m_OnCullStateChanged:
    m_PersistentCalls:
      m_Calls: []
  m_Sprite: {fileID: 21300000, guid: 05e64e04879c97b4fbe76919f437a595, type: 3}
  m_Type: 0
  m_PreserveAspect: 1
  m_FillCenter: 1
  m_FillMethod: 4
  m_FillAmount: 1
  m_FillClockwise: 1
  m_FillOrigin: 0
  m_UseSpriteMesh: 0
  m_PixelsPerUnitMultiplier: 1
--- !u!222 &110040308
CanvasRenderer:
  m_ObjectHideFlags: 0
  m_CorrespondingSourceObject: {fileID: 0}
  m_PrefabInstance: {fileID: 0}
  m_PrefabAsset: {fileID: 0}
  m_GameObject: {fileID: 110040305}
  m_CullTransparentMesh: 0
--- !u!1 &196387848
GameObject:
  m_ObjectHideFlags: 0
  m_CorrespondingSourceObject: {fileID: 0}
  m_PrefabInstance: {fileID: 0}
  m_PrefabAsset: {fileID: 0}
  serializedVersion: 6
  m_Component:
  - component: {fileID: 196387849}
  - component: {fileID: 196387852}
  - component: {fileID: 196387851}
  - component: {fileID: 196387850}
  m_Layer: 5
  m_Name: Button
  m_TagString: Untagged
  m_Icon: {fileID: 0}
  m_NavMeshLayer: 0
  m_StaticEditorFlags: 0
  m_IsActive: 1
--- !u!224 &196387849
RectTransform:
  m_ObjectHideFlags: 0
  m_CorrespondingSourceObject: {fileID: 0}
  m_PrefabInstance: {fileID: 0}
  m_PrefabAsset: {fileID: 0}
  m_GameObject: {fileID: 196387848}
  m_LocalRotation: {x: -0, y: -0, z: -0, w: 1}
  m_LocalPosition: {x: 0, y: 0, z: 0}
  m_LocalScale: {x: 1, y: 1, z: 1}
  m_Children:
  - {fileID: 2055095277}
  m_Father: {fileID: 1066004756}
  m_RootOrder: 0
  m_LocalEulerAnglesHint: {x: 0, y: 0, z: 0}
  m_AnchorMin: {x: 0.5, y: 0}
  m_AnchorMax: {x: 0.5, y: 0}
  m_AnchoredPosition: {x: -0.000015914, y: 24.800781}
  m_SizeDelta: {x: 49.12, y: 39.75}
  m_Pivot: {x: 0.5, y: 0.5}
--- !u!114 &196387850
MonoBehaviour:
  m_ObjectHideFlags: 0
  m_CorrespondingSourceObject: {fileID: 0}
  m_PrefabInstance: {fileID: 0}
  m_PrefabAsset: {fileID: 0}
  m_GameObject: {fileID: 196387848}
  m_Enabled: 1
  m_EditorHideFlags: 0
  m_Script: {fileID: 11500000, guid: 4e29b1a8efbd4b44bb3f3716e73f07ff, type: 3}
  m_Name: 
  m_EditorClassIdentifier: 
  m_Navigation:
    m_Mode: 3
    m_SelectOnUp: {fileID: 0}
    m_SelectOnDown: {fileID: 0}
    m_SelectOnLeft: {fileID: 0}
    m_SelectOnRight: {fileID: 0}
  m_Transition: 1
  m_Colors:
    m_NormalColor: {r: 1, g: 1, b: 1, a: 0.011764706}
    m_HighlightedColor: {r: 0.8117647, g: 0.8955882, b: 0.9, a: 0.5019608}
    m_PressedColor: {r: 0.63, g: 0.873, b: 0.9, a: 0.5019608}
    m_SelectedColor: {r: 0.8117647, g: 0.8955882, b: 0.9, a: 0.5019608}
    m_DisabledColor: {r: 0.78431374, g: 0.78431374, b: 0.78431374, a: 0.5019608}
    m_ColorMultiplier: 1
    m_FadeDuration: 0.1
  m_SpriteState:
    m_HighlightedSprite: {fileID: 0}
    m_PressedSprite: {fileID: 0}
    m_SelectedSprite: {fileID: 0}
    m_DisabledSprite: {fileID: 0}
  m_AnimationTriggers:
    m_NormalTrigger: Normal
    m_HighlightedTrigger: Highlighted
    m_PressedTrigger: Pressed
    m_SelectedTrigger: Selected
    m_DisabledTrigger: Disabled
  m_Interactable: 1
  m_TargetGraphic: {fileID: 196387851}
  m_OnClick:
    m_PersistentCalls:
      m_Calls: []
--- !u!114 &196387851
MonoBehaviour:
  m_ObjectHideFlags: 0
  m_CorrespondingSourceObject: {fileID: 0}
  m_PrefabInstance: {fileID: 0}
  m_PrefabAsset: {fileID: 0}
  m_GameObject: {fileID: 196387848}
  m_Enabled: 1
  m_EditorHideFlags: 0
  m_Script: {fileID: 11500000, guid: fe87c0e1cc204ed48ad3b37840f39efc, type: 3}
  m_Name: 
  m_EditorClassIdentifier: 
  m_Material: {fileID: 0}
  m_Color: {r: 1, g: 1, b: 1, a: 1}
  m_RaycastTarget: 1
  m_OnCullStateChanged:
    m_PersistentCalls:
      m_Calls: []
  m_Sprite: {fileID: 10905, guid: 0000000000000000f000000000000000, type: 0}
  m_Type: 1
  m_PreserveAspect: 0
  m_FillCenter: 1
  m_FillMethod: 4
  m_FillAmount: 1
  m_FillClockwise: 1
  m_FillOrigin: 0
  m_UseSpriteMesh: 0
  m_PixelsPerUnitMultiplier: 1
--- !u!222 &196387852
CanvasRenderer:
  m_ObjectHideFlags: 0
  m_CorrespondingSourceObject: {fileID: 0}
  m_PrefabInstance: {fileID: 0}
  m_PrefabAsset: {fileID: 0}
  m_GameObject: {fileID: 196387848}
  m_CullTransparentMesh: 0
--- !u!1 &202764390
GameObject:
  m_ObjectHideFlags: 0
  m_CorrespondingSourceObject: {fileID: 0}
  m_PrefabInstance: {fileID: 0}
  m_PrefabAsset: {fileID: 0}
  serializedVersion: 6
  m_Component:
  - component: {fileID: 202764391}
  - component: {fileID: 202764392}
  m_Layer: 5
  m_Name: Data Panel Manager
  m_TagString: Untagged
  m_Icon: {fileID: 0}
  m_NavMeshLayer: 0
  m_StaticEditorFlags: 0
  m_IsActive: 1
--- !u!224 &202764391
RectTransform:
  m_ObjectHideFlags: 0
  m_CorrespondingSourceObject: {fileID: 0}
  m_PrefabInstance: {fileID: 0}
  m_PrefabAsset: {fileID: 0}
  m_GameObject: {fileID: 202764390}
  m_LocalRotation: {x: -0, y: -0, z: -0, w: 1}
  m_LocalPosition: {x: 0, y: 0, z: 0}
  m_LocalScale: {x: 1, y: 1, z: 1}
  m_Children:
  - {fileID: 1868467794}
  m_Father: {fileID: 1847078094}
  m_RootOrder: 0
  m_LocalEulerAnglesHint: {x: 0, y: 0, z: 0}
  m_AnchorMin: {x: 0, y: 0}
  m_AnchorMax: {x: 1, y: 1}
  m_AnchoredPosition: {x: 0, y: 0}
  m_SizeDelta: {x: 0, y: 0}
  m_Pivot: {x: 0.5, y: 0.5}
--- !u!114 &202764392
MonoBehaviour:
  m_ObjectHideFlags: 0
  m_CorrespondingSourceObject: {fileID: 0}
  m_PrefabInstance: {fileID: 0}
  m_PrefabAsset: {fileID: 0}
  m_GameObject: {fileID: 202764390}
  m_Enabled: 1
  m_EditorHideFlags: 0
  m_Script: {fileID: 11500000, guid: 965f1365d6b08c6439818c76c6a3e269, type: 3}
  m_Name: 
  m_EditorClassIdentifier: 
  AnchorCanvas: {fileID: 1066004760}
--- !u!1 &226025079
GameObject:
  m_ObjectHideFlags: 0
  m_CorrespondingSourceObject: {fileID: 0}
  m_PrefabInstance: {fileID: 0}
  m_PrefabAsset: {fileID: 0}
  serializedVersion: 6
  m_Component:
  - component: {fileID: 226025080}
  - component: {fileID: 226025083}
  - component: {fileID: 226025082}
  - component: {fileID: 226025081}
  m_Layer: 5
  m_Name: Button
  m_TagString: Untagged
  m_Icon: {fileID: 0}
  m_NavMeshLayer: 0
  m_StaticEditorFlags: 0
  m_IsActive: 1
--- !u!224 &226025080
RectTransform:
  m_ObjectHideFlags: 0
  m_CorrespondingSourceObject: {fileID: 0}
  m_PrefabInstance: {fileID: 0}
  m_PrefabAsset: {fileID: 0}
  m_GameObject: {fileID: 226025079}
  m_LocalRotation: {x: 0, y: 0, z: 0, w: 1}
  m_LocalPosition: {x: 0, y: 0, z: 0}
  m_LocalScale: {x: 1, y: 1, z: 1}
  m_Children:
  - {fileID: 1150836513}
  m_Father: {fileID: 1319151170270520606}
  m_RootOrder: 2
  m_LocalEulerAnglesHint: {x: 0, y: 0, z: 0}
  m_AnchorMin: {x: 0, y: 1}
  m_AnchorMax: {x: 1, y: 1}
  m_AnchoredPosition: {x: -0.0000076293945, y: -40.72}
  m_SizeDelta: {x: -182.45999, y: 20.279999}
  m_Pivot: {x: 0.5, y: 0.5}
--- !u!114 &226025081
MonoBehaviour:
  m_ObjectHideFlags: 0
  m_CorrespondingSourceObject: {fileID: 0}
  m_PrefabInstance: {fileID: 0}
  m_PrefabAsset: {fileID: 0}
  m_GameObject: {fileID: 226025079}
  m_Enabled: 1
  m_EditorHideFlags: 0
  m_Script: {fileID: 11500000, guid: 4e29b1a8efbd4b44bb3f3716e73f07ff, type: 3}
  m_Name: 
  m_EditorClassIdentifier: 
  m_Navigation:
    m_Mode: 3
    m_SelectOnUp: {fileID: 0}
    m_SelectOnDown: {fileID: 0}
    m_SelectOnLeft: {fileID: 0}
    m_SelectOnRight: {fileID: 0}
  m_Transition: 1
  m_Colors:
    m_NormalColor: {r: 1, g: 1, b: 1, a: 1}
    m_HighlightedColor: {r: 0.9607843, g: 0.9607843, b: 0.9607843, a: 1}
    m_PressedColor: {r: 0.78431374, g: 0.78431374, b: 0.78431374, a: 1}
    m_SelectedColor: {r: 0.9607843, g: 0.9607843, b: 0.9607843, a: 1}
    m_DisabledColor: {r: 0.78431374, g: 0.78431374, b: 0.78431374, a: 0.5019608}
    m_ColorMultiplier: 1
    m_FadeDuration: 0.1
  m_SpriteState:
    m_HighlightedSprite: {fileID: 0}
    m_PressedSprite: {fileID: 0}
    m_SelectedSprite: {fileID: 0}
    m_DisabledSprite: {fileID: 0}
  m_AnimationTriggers:
    m_NormalTrigger: Normal
    m_HighlightedTrigger: Highlighted
    m_PressedTrigger: Pressed
    m_SelectedTrigger: Selected
    m_DisabledTrigger: Disabled
  m_Interactable: 1
  m_TargetGraphic: {fileID: 226025082}
  m_OnClick:
    m_PersistentCalls:
      m_Calls: []
--- !u!114 &226025082
MonoBehaviour:
  m_ObjectHideFlags: 0
  m_CorrespondingSourceObject: {fileID: 0}
  m_PrefabInstance: {fileID: 0}
  m_PrefabAsset: {fileID: 0}
  m_GameObject: {fileID: 226025079}
  m_Enabled: 1
  m_EditorHideFlags: 0
  m_Script: {fileID: 11500000, guid: fe87c0e1cc204ed48ad3b37840f39efc, type: 3}
  m_Name: 
  m_EditorClassIdentifier: 
  m_Material: {fileID: 0}
  m_Color: {r: 0.8980392, g: 0.85793436, b: 0.82260394, a: 1}
  m_RaycastTarget: 1
  m_OnCullStateChanged:
    m_PersistentCalls:
      m_Calls: []
  m_Sprite: {fileID: 10905, guid: 0000000000000000f000000000000000, type: 0}
  m_Type: 1
  m_PreserveAspect: 0
  m_FillCenter: 1
  m_FillMethod: 4
  m_FillAmount: 1
  m_FillClockwise: 1
  m_FillOrigin: 0
  m_UseSpriteMesh: 0
  m_PixelsPerUnitMultiplier: 1
--- !u!222 &226025083
CanvasRenderer:
  m_ObjectHideFlags: 0
  m_CorrespondingSourceObject: {fileID: 0}
  m_PrefabInstance: {fileID: 0}
  m_PrefabAsset: {fileID: 0}
  m_GameObject: {fileID: 226025079}
  m_CullTransparentMesh: 0
--- !u!1 &235477959
GameObject:
  m_ObjectHideFlags: 0
  m_CorrespondingSourceObject: {fileID: 0}
  m_PrefabInstance: {fileID: 0}
  m_PrefabAsset: {fileID: 0}
  serializedVersion: 6
  m_Component:
  - component: {fileID: 235477960}
  - component: {fileID: 235477962}
  - component: {fileID: 235477961}
  m_Layer: 5
  m_Name: Text
  m_TagString: Untagged
  m_Icon: {fileID: 0}
  m_NavMeshLayer: 0
  m_StaticEditorFlags: 0
  m_IsActive: 1
--- !u!224 &235477960
RectTransform:
  m_ObjectHideFlags: 0
  m_CorrespondingSourceObject: {fileID: 0}
  m_PrefabInstance: {fileID: 0}
  m_PrefabAsset: {fileID: 0}
  m_GameObject: {fileID: 235477959}
  m_LocalRotation: {x: 0, y: 0, z: 0, w: 1}
  m_LocalPosition: {x: 0, y: 0, z: 0}
  m_LocalScale: {x: 0.5, y: 0.5, z: 1}
  m_Children: []
  m_Father: {fileID: 1677818496}
  m_RootOrder: 1
  m_LocalEulerAnglesHint: {x: 0, y: 0, z: 0}
  m_AnchorMin: {x: 0, y: 0}
  m_AnchorMax: {x: 1, y: 1}
  m_AnchoredPosition: {x: -0.10000038, y: -9.288}
  m_SizeDelta: {x: 27.259, y: -10.09}
  m_Pivot: {x: 0.5, y: 0.5}
--- !u!114 &235477961
MonoBehaviour:
  m_ObjectHideFlags: 0
  m_CorrespondingSourceObject: {fileID: 0}
  m_PrefabInstance: {fileID: 0}
  m_PrefabAsset: {fileID: 0}
  m_GameObject: {fileID: 235477959}
  m_Enabled: 1
  m_EditorHideFlags: 0
  m_Script: {fileID: 11500000, guid: 5f7201a12d95ffc409449d95f23cf332, type: 3}
  m_Name: 
  m_EditorClassIdentifier: 
  m_Material: {fileID: 0}
  m_Color: {r: 0.19607843, g: 0.19607843, b: 0.19607843, a: 1}
  m_RaycastTarget: 0
  m_OnCullStateChanged:
    m_PersistentCalls:
      m_Calls: []
  m_FontData:
    m_Font: {fileID: 12800000, guid: 07aef5eff1792cb478e0d50020d3e011, type: 3}
    m_FontSize: 12
    m_FontStyle: 0
    m_BestFit: 0
    m_MinSize: 1
    m_MaxSize: 40
    m_Alignment: 4
    m_AlignByGeometry: 0
    m_RichText: 0
    m_HorizontalOverflow: 0
    m_VerticalOverflow: 0
    m_LineSpacing: 1
  m_Text: Display
--- !u!222 &235477962
CanvasRenderer:
  m_ObjectHideFlags: 0
  m_CorrespondingSourceObject: {fileID: 0}
  m_PrefabInstance: {fileID: 0}
  m_PrefabAsset: {fileID: 0}
  m_GameObject: {fileID: 235477959}
  m_CullTransparentMesh: 0
--- !u!1 &284047536
GameObject:
  m_ObjectHideFlags: 0
  m_CorrespondingSourceObject: {fileID: 0}
  m_PrefabInstance: {fileID: 0}
  m_PrefabAsset: {fileID: 0}
  serializedVersion: 6
  m_Component:
  - component: {fileID: 284047537}
  - component: {fileID: 284047539}
  - component: {fileID: 284047538}
  m_Layer: 5
  m_Name: Checkmark
  m_TagString: Untagged
  m_Icon: {fileID: 0}
  m_NavMeshLayer: 0
  m_StaticEditorFlags: 0
  m_IsActive: 1
--- !u!224 &284047537
RectTransform:
  m_ObjectHideFlags: 0
  m_CorrespondingSourceObject: {fileID: 0}
  m_PrefabInstance: {fileID: 0}
  m_PrefabAsset: {fileID: 0}
  m_GameObject: {fileID: 284047536}
  m_LocalRotation: {x: -0, y: -0, z: -0, w: 1}
  m_LocalPosition: {x: 0, y: 0, z: 0}
  m_LocalScale: {x: 1, y: 1, z: 1}
  m_Children: []
  m_Father: {fileID: 769145046}
  m_RootOrder: 0
  m_LocalEulerAnglesHint: {x: 0, y: 0, z: 0}
  m_AnchorMin: {x: 0.5, y: 0.5}
  m_AnchorMax: {x: 0.5, y: 0.5}
  m_AnchoredPosition: {x: 0, y: 0}
  m_SizeDelta: {x: 20, y: 20}
  m_Pivot: {x: 0.5, y: 0.5}
--- !u!114 &284047538
MonoBehaviour:
  m_ObjectHideFlags: 0
  m_CorrespondingSourceObject: {fileID: 0}
  m_PrefabInstance: {fileID: 0}
  m_PrefabAsset: {fileID: 0}
  m_GameObject: {fileID: 284047536}
  m_Enabled: 1
  m_EditorHideFlags: 0
  m_Script: {fileID: 11500000, guid: fe87c0e1cc204ed48ad3b37840f39efc, type: 3}
  m_Name: 
  m_EditorClassIdentifier: 
  m_Material: {fileID: 0}
  m_Color: {r: 0, g: 0, b: 0, a: 1}
  m_RaycastTarget: 0
  m_OnCullStateChanged:
    m_PersistentCalls:
      m_Calls: []
  m_Sprite: {fileID: 21300000, guid: e00c9b214c898d94cad1403ffa17927b, type: 3}
  m_Type: 0
  m_PreserveAspect: 0
  m_FillCenter: 1
  m_FillMethod: 4
  m_FillAmount: 1
  m_FillClockwise: 1
  m_FillOrigin: 0
  m_UseSpriteMesh: 0
  m_PixelsPerUnitMultiplier: 1
--- !u!222 &284047539
CanvasRenderer:
  m_ObjectHideFlags: 0
  m_CorrespondingSourceObject: {fileID: 0}
  m_PrefabInstance: {fileID: 0}
  m_PrefabAsset: {fileID: 0}
  m_GameObject: {fileID: 284047536}
  m_CullTransparentMesh: 0
--- !u!114 &285531429 stripped
MonoBehaviour:
  m_CorrespondingSourceObject: {fileID: 3739414356648979344, guid: d249c7241f2b5f54fbfc9489a73c5455,
    type: 3}
  m_PrefabInstance: {fileID: 784609327}
  m_PrefabAsset: {fileID: 0}
  m_GameObject: {fileID: 0}
  m_Enabled: 1
  m_EditorHideFlags: 0
  m_Script: {fileID: 11500000, guid: c2d948a05eda04e46bedb11eec1aa15e, type: 3}
  m_Name: 
  m_EditorClassIdentifier: 
--- !u!1 &302186357
GameObject:
  m_ObjectHideFlags: 0
  m_CorrespondingSourceObject: {fileID: 0}
  m_PrefabInstance: {fileID: 0}
  m_PrefabAsset: {fileID: 0}
  serializedVersion: 6
  m_Component:
  - component: {fileID: 302186358}
  - component: {fileID: 302186361}
  - component: {fileID: 302186360}
  - component: {fileID: 302186359}
  m_Layer: 5
  m_Name: Scroll View
  m_TagString: Untagged
  m_Icon: {fileID: 0}
  m_NavMeshLayer: 0
  m_StaticEditorFlags: 0
  m_IsActive: 1
--- !u!224 &302186358
RectTransform:
  m_ObjectHideFlags: 0
  m_CorrespondingSourceObject: {fileID: 0}
  m_PrefabInstance: {fileID: 0}
  m_PrefabAsset: {fileID: 0}
  m_GameObject: {fileID: 302186357}
  m_LocalRotation: {x: -0, y: -0, z: -0, w: 1}
  m_LocalPosition: {x: 0, y: 0, z: 0}
  m_LocalScale: {x: 1, y: 1, z: 1}
  m_Children:
  - {fileID: 1429154978}
  - {fileID: 673125543}
  - {fileID: 1422712164}
  m_Father: {fileID: 520207601}
  m_RootOrder: 1
  m_LocalEulerAnglesHint: {x: 0, y: 0, z: 0}
  m_AnchorMin: {x: 0, y: 0}
  m_AnchorMax: {x: 1, y: 1}
  m_AnchoredPosition: {x: -0.000061035156, y: -96.19922}
  m_SizeDelta: {x: -11.8, y: -206.8}
  m_Pivot: {x: 0.5, y: 0.5}
--- !u!114 &302186359
MonoBehaviour:
  m_ObjectHideFlags: 0
  m_CorrespondingSourceObject: {fileID: 0}
  m_PrefabInstance: {fileID: 0}
  m_PrefabAsset: {fileID: 0}
  m_GameObject: {fileID: 302186357}
  m_Enabled: 1
  m_EditorHideFlags: 0
  m_Script: {fileID: 11500000, guid: 1aa08ab6e0800fa44ae55d278d1423e3, type: 3}
  m_Name: 
  m_EditorClassIdentifier: 
  m_Content: {fileID: 1261714363}
  m_Horizontal: 0
  m_Vertical: 1
  m_MovementType: 2
  m_Elasticity: 0.01
  m_Inertia: 1
  m_DecelerationRate: 0.135
  m_ScrollSensitivity: 10
  m_Viewport: {fileID: 1422712164}
  m_HorizontalScrollbar: {fileID: 1429154979}
  m_VerticalScrollbar: {fileID: 673125544}
  m_HorizontalScrollbarVisibility: 0
  m_VerticalScrollbarVisibility: 2
  m_HorizontalScrollbarSpacing: -3
  m_VerticalScrollbarSpacing: -3
  m_OnValueChanged:
    m_PersistentCalls:
      m_Calls: []
--- !u!114 &302186360
MonoBehaviour:
  m_ObjectHideFlags: 0
  m_CorrespondingSourceObject: {fileID: 0}
  m_PrefabInstance: {fileID: 0}
  m_PrefabAsset: {fileID: 0}
  m_GameObject: {fileID: 302186357}
  m_Enabled: 1
  m_EditorHideFlags: 0
  m_Script: {fileID: 11500000, guid: fe87c0e1cc204ed48ad3b37840f39efc, type: 3}
  m_Name: 
  m_EditorClassIdentifier: 
  m_Material: {fileID: 0}
  m_Color: {r: 1, g: 1, b: 1, a: 0.392}
  m_RaycastTarget: 1
  m_OnCullStateChanged:
    m_PersistentCalls:
      m_Calls: []
  m_Sprite: {fileID: 10907, guid: 0000000000000000f000000000000000, type: 0}
  m_Type: 1
  m_PreserveAspect: 0
  m_FillCenter: 1
  m_FillMethod: 4
  m_FillAmount: 1
  m_FillClockwise: 1
  m_FillOrigin: 0
  m_UseSpriteMesh: 0
  m_PixelsPerUnitMultiplier: 1
--- !u!222 &302186361
CanvasRenderer:
  m_ObjectHideFlags: 0
  m_CorrespondingSourceObject: {fileID: 0}
  m_PrefabInstance: {fileID: 0}
  m_PrefabAsset: {fileID: 0}
  m_GameObject: {fileID: 302186357}
  m_CullTransparentMesh: 0
--- !u!1 &308408153
GameObject:
  m_ObjectHideFlags: 0
  m_CorrespondingSourceObject: {fileID: 0}
  m_PrefabInstance: {fileID: 0}
  m_PrefabAsset: {fileID: 0}
  serializedVersion: 6
  m_Component:
  - component: {fileID: 308408154}
  - component: {fileID: 308408156}
  - component: {fileID: 308408155}
  m_Layer: 5
  m_Name: Image
  m_TagString: Untagged
  m_Icon: {fileID: 0}
  m_NavMeshLayer: 0
  m_StaticEditorFlags: 0
  m_IsActive: 1
--- !u!224 &308408154
RectTransform:
  m_ObjectHideFlags: 0
  m_CorrespondingSourceObject: {fileID: 0}
  m_PrefabInstance: {fileID: 0}
  m_PrefabAsset: {fileID: 0}
  m_GameObject: {fileID: 308408153}
  m_LocalRotation: {x: 0, y: 0, z: 0, w: 1}
  m_LocalPosition: {x: 0, y: 0, z: 0}
  m_LocalScale: {x: 1, y: 1, z: 1}
  m_Children: []
  m_Father: {fileID: 1677818496}
  m_RootOrder: 0
  m_LocalEulerAnglesHint: {x: 0, y: 0, z: 0}
  m_AnchorMin: {x: 0, y: 0}
  m_AnchorMax: {x: 1, y: 1}
  m_AnchoredPosition: {x: -0.0000038146973, y: 3.1425}
  m_SizeDelta: {x: -16.61, y: -16.285}
  m_Pivot: {x: 0.5, y: 0.5}
--- !u!114 &308408155
MonoBehaviour:
  m_ObjectHideFlags: 0
  m_CorrespondingSourceObject: {fileID: 0}
  m_PrefabInstance: {fileID: 0}
  m_PrefabAsset: {fileID: 0}
  m_GameObject: {fileID: 308408153}
  m_Enabled: 1
  m_EditorHideFlags: 0
  m_Script: {fileID: 11500000, guid: fe87c0e1cc204ed48ad3b37840f39efc, type: 3}
  m_Name: 
  m_EditorClassIdentifier: 
  m_Material: {fileID: 0}
  m_Color: {r: 0, g: 0, b: 0, a: 1}
  m_RaycastTarget: 0
  m_OnCullStateChanged:
    m_PersistentCalls:
      m_Calls: []
  m_Sprite: {fileID: 21300000, guid: ffe4692943f134b7cbffd440a5d91233, type: 3}
  m_Type: 0
  m_PreserveAspect: 1
  m_FillCenter: 1
  m_FillMethod: 4
  m_FillAmount: 1
  m_FillClockwise: 1
  m_FillOrigin: 0
  m_UseSpriteMesh: 0
  m_PixelsPerUnitMultiplier: 1
--- !u!222 &308408156
CanvasRenderer:
  m_ObjectHideFlags: 0
  m_CorrespondingSourceObject: {fileID: 0}
  m_PrefabInstance: {fileID: 0}
  m_PrefabAsset: {fileID: 0}
  m_GameObject: {fileID: 308408153}
  m_CullTransparentMesh: 0
--- !u!1 &335704687
GameObject:
  m_ObjectHideFlags: 0
  m_CorrespondingSourceObject: {fileID: 0}
  m_PrefabInstance: {fileID: 0}
  m_PrefabAsset: {fileID: 0}
  serializedVersion: 6
  m_Component:
  - component: {fileID: 335704692}
  - component: {fileID: 335704691}
  - component: {fileID: 335704690}
  - component: {fileID: 335704689}
  - component: {fileID: 335704688}
  m_Layer: 0
  m_Name: MainCamera
  m_TagString: Untagged
  m_Icon: {fileID: 0}
  m_NavMeshLayer: 0
  m_StaticEditorFlags: 0
  m_IsActive: 1
--- !u!114 &335704688
MonoBehaviour:
  m_ObjectHideFlags: 0
  m_CorrespondingSourceObject: {fileID: 0}
  m_PrefabInstance: {fileID: 0}
  m_PrefabAsset: {fileID: 0}
  m_GameObject: {fileID: 335704687}
  m_Enabled: 1
  m_EditorHideFlags: 0
  m_Script: {fileID: 11500000, guid: c49b4cc203aa6414fae5c798d1d0e7d6, type: 3}
  m_Name: 
  m_EditorClassIdentifier: 
  m_EventMask:
    serializedVersion: 2
    m_Bits: 768
  m_MaxRayIntersections: 0
--- !u!114 &335704689
MonoBehaviour:
  m_ObjectHideFlags: 0
  m_CorrespondingSourceObject: {fileID: 0}
  m_PrefabInstance: {fileID: 0}
  m_PrefabAsset: {fileID: 0}
  m_GameObject: {fileID: 335704687}
  m_Enabled: 1
  m_EditorHideFlags: 0
  m_Script: {fileID: 11500000, guid: 50ae816240816e742afa62060c17a88e, type: 3}
  m_Name: 
  m_EditorClassIdentifier: 
--- !u!81 &335704690
AudioListener:
  m_ObjectHideFlags: 0
  m_CorrespondingSourceObject: {fileID: 0}
  m_PrefabInstance: {fileID: 0}
  m_PrefabAsset: {fileID: 0}
  m_GameObject: {fileID: 335704687}
  m_Enabled: 1
--- !u!20 &335704691
Camera:
  m_ObjectHideFlags: 0
  m_CorrespondingSourceObject: {fileID: 0}
  m_PrefabInstance: {fileID: 0}
  m_PrefabAsset: {fileID: 0}
  m_GameObject: {fileID: 335704687}
  m_Enabled: 1
  serializedVersion: 2
  m_ClearFlags: 2
  m_BackGroundColor: {r: 0.10771902, g: 0.16927272, b: 0.266, a: 0}
  m_projectionMatrixMode: 1
  m_GateFitMode: 2
  m_FOVAxisMode: 0
  m_SensorSize: {x: 36, y: 24}
  m_LensShift: {x: 0, y: 0}
  m_FocalLength: 50
  m_NormalizedViewPortRect:
    serializedVersion: 2
    x: 0
    y: 0
    width: 1
    height: 1
  near clip plane: 0.03
  far clip plane: 100
  field of view: 90
  orthographic: 0
  orthographic size: 5
  m_Depth: 0
  m_CullingMask:
    serializedVersion: 2
    m_Bits: 3895
  m_RenderingPath: -1
  m_TargetTexture: {fileID: 0}
  m_TargetDisplay: 0
  m_TargetEye: 3
  m_HDR: 1
  m_AllowMSAA: 1
  m_AllowDynamicResolution: 0
  m_ForceIntoRT: 0
  m_OcclusionCulling: 1
  m_StereoConvergence: 10
  m_StereoSeparation: 0.022
--- !u!4 &335704692
Transform:
  m_ObjectHideFlags: 0
  m_CorrespondingSourceObject: {fileID: 0}
  m_PrefabInstance: {fileID: 0}
  m_PrefabAsset: {fileID: 0}
  m_GameObject: {fileID: 335704687}
  m_LocalRotation: {x: 0, y: 0, z: 0, w: 1}
  m_LocalPosition: {x: 0.21, y: 1.1408376, z: 3.8716922}
  m_LocalScale: {x: 1, y: 1, z: 1}
  m_Children:
  - {fileID: 1559186765}
  m_Father: {fileID: 0}
  m_RootOrder: 0
  m_LocalEulerAnglesHint: {x: 0, y: 0, z: 0}
--- !u!1 &373404011
GameObject:
  m_ObjectHideFlags: 0
  m_CorrespondingSourceObject: {fileID: 0}
  m_PrefabInstance: {fileID: 0}
  m_PrefabAsset: {fileID: 0}
  serializedVersion: 6
  m_Component:
  - component: {fileID: 373404012}
  m_Layer: 5
  m_Name: Sliding Area
  m_TagString: Untagged
  m_Icon: {fileID: 0}
  m_NavMeshLayer: 0
  m_StaticEditorFlags: 0
  m_IsActive: 1
--- !u!224 &373404012
RectTransform:
  m_ObjectHideFlags: 0
  m_CorrespondingSourceObject: {fileID: 0}
  m_PrefabInstance: {fileID: 0}
  m_PrefabAsset: {fileID: 0}
  m_GameObject: {fileID: 373404011}
  m_LocalRotation: {x: -0, y: -0, z: -0, w: 1}
  m_LocalPosition: {x: 0, y: 0, z: 0}
  m_LocalScale: {x: 1, y: 1, z: 1}
  m_Children:
  - {fileID: 1659761}
  m_Father: {fileID: 1429154978}
  m_RootOrder: 0
  m_LocalEulerAnglesHint: {x: 0, y: 0, z: 0}
  m_AnchorMin: {x: 0, y: 0}
  m_AnchorMax: {x: 1, y: 1}
  m_AnchoredPosition: {x: 0, y: 0}
  m_SizeDelta: {x: -20, y: -20}
  m_Pivot: {x: 0.5, y: 0.5}
--- !u!1 &385866351
GameObject:
  m_ObjectHideFlags: 0
  m_CorrespondingSourceObject: {fileID: 0}
  m_PrefabInstance: {fileID: 0}
  m_PrefabAsset: {fileID: 0}
  serializedVersion: 6
  m_Component:
  - component: {fileID: 385866352}
  - component: {fileID: 385866355}
  - component: {fileID: 385866354}
  - component: {fileID: 385866353}
  m_Layer: 5
  m_Name: DisplayList Canvas
  m_TagString: Untagged
  m_Icon: {fileID: 0}
  m_NavMeshLayer: 0
  m_StaticEditorFlags: 0
  m_IsActive: 1
--- !u!224 &385866352
RectTransform:
  m_ObjectHideFlags: 0
  m_CorrespondingSourceObject: {fileID: 0}
  m_PrefabInstance: {fileID: 0}
  m_PrefabAsset: {fileID: 0}
  m_GameObject: {fileID: 385866351}
  m_LocalRotation: {x: -0, y: -0, z: -0, w: 1}
  m_LocalPosition: {x: 0, y: 0, z: 0}
  m_LocalScale: {x: 1, y: 1, z: 1}
  m_Children:
  - {fileID: 520207601}
  m_Father: {fileID: 913012241}
  m_RootOrder: 0
  m_LocalEulerAnglesHint: {x: 0, y: 0, z: 0}
  m_AnchorMin: {x: 0, y: 0}
  m_AnchorMax: {x: 0, y: 1}
  m_AnchoredPosition: {x: 0, y: 0}
  m_SizeDelta: {x: 250, y: 0}
  m_Pivot: {x: 0, y: 0.5}
--- !u!114 &385866353
MonoBehaviour:
  m_ObjectHideFlags: 0
  m_CorrespondingSourceObject: {fileID: 0}
  m_PrefabInstance: {fileID: 0}
  m_PrefabAsset: {fileID: 0}
  m_GameObject: {fileID: 385866351}
  m_Enabled: 1
  m_EditorHideFlags: 0
  m_Script: {fileID: 11500000, guid: dc42784cf147c0c48a680349fa168899, type: 3}
  m_Name: 
  m_EditorClassIdentifier: 
  m_IgnoreReversedGraphics: 1
  m_BlockingObjects: 0
  m_BlockingMask:
    serializedVersion: 2
    m_Bits: 4294967295
--- !u!114 &385866354
MonoBehaviour:
  m_ObjectHideFlags: 0
  m_CorrespondingSourceObject: {fileID: 0}
  m_PrefabInstance: {fileID: 0}
  m_PrefabAsset: {fileID: 0}
  m_GameObject: {fileID: 385866351}
  m_Enabled: 1
  m_EditorHideFlags: 0
  m_Script: {fileID: 11500000, guid: 0cd44c1031e13a943bb63640046fad76, type: 3}
  m_Name: 
  m_EditorClassIdentifier: 
  m_UiScaleMode: 0
  m_ReferencePixelsPerUnit: 100
  m_ScaleFactor: 1
  m_ReferenceResolution: {x: 800, y: 600}
  m_ScreenMatchMode: 0
  m_MatchWidthOrHeight: 0
  m_PhysicalUnit: 3
  m_FallbackScreenDPI: 96
  m_DefaultSpriteDPI: 96
  m_DynamicPixelsPerUnit: 1
--- !u!223 &385866355
Canvas:
  m_ObjectHideFlags: 0
  m_CorrespondingSourceObject: {fileID: 0}
  m_PrefabInstance: {fileID: 0}
  m_PrefabAsset: {fileID: 0}
  m_GameObject: {fileID: 385866351}
  m_Enabled: 1
  serializedVersion: 3
  m_RenderMode: 0
  m_Camera: {fileID: 0}
  m_PlaneDistance: 100
  m_PixelPerfect: 0
  m_ReceivesEvents: 1
  m_OverrideSorting: 1
  m_OverridePixelPerfect: 0
  m_SortingBucketNormalizedSize: 0
  m_AdditionalShaderChannelsFlag: 0
  m_SortingLayerID: 0
  m_SortingOrder: 0
  m_TargetDisplay: 0
--- !u!1 &386484133
GameObject:
  m_ObjectHideFlags: 0
  m_CorrespondingSourceObject: {fileID: 0}
  m_PrefabInstance: {fileID: 0}
  m_PrefabAsset: {fileID: 0}
  serializedVersion: 6
  m_Component:
  - component: {fileID: 386484134}
  - component: {fileID: 386484137}
  - component: {fileID: 386484136}
  - component: {fileID: 386484135}
  m_Layer: 5
  m_Name: Canvas
  m_TagString: Untagged
  m_Icon: {fileID: 0}
  m_NavMeshLayer: 0
  m_StaticEditorFlags: 0
  m_IsActive: 1
--- !u!224 &386484134
RectTransform:
  m_ObjectHideFlags: 0
  m_CorrespondingSourceObject: {fileID: 0}
  m_PrefabInstance: {fileID: 0}
  m_PrefabAsset: {fileID: 0}
  m_GameObject: {fileID: 386484133}
  m_LocalRotation: {x: 0, y: 0, z: 0, w: 1}
  m_LocalPosition: {x: 0, y: 0, z: 0}
  m_LocalScale: {x: 1, y: 1, z: 1}
  m_Children:
  - {fileID: 1600984487}
  - {fileID: 2000808108}
  - {fileID: 84447143}
  - {fileID: 1167284414}
  - {fileID: 1774187548}
  - {fileID: 1677818496}
  - {fileID: 1642604497}
  - {fileID: 957366108}
  m_Father: {fileID: 520207601}
  m_RootOrder: 0
  m_LocalEulerAnglesHint: {x: 0, y: 0, z: 0}
  m_AnchorMin: {x: 0, y: 1}
  m_AnchorMax: {x: 1, y: 1}
  m_AnchoredPosition: {x: -0.181427, y: -99.80078}
  m_SizeDelta: {x: 0, y: 199.59}
  m_Pivot: {x: 0.5, y: 0.5}
--- !u!114 &386484135
MonoBehaviour:
  m_ObjectHideFlags: 0
  m_CorrespondingSourceObject: {fileID: 0}
  m_PrefabInstance: {fileID: 0}
  m_PrefabAsset: {fileID: 0}
  m_GameObject: {fileID: 386484133}
  m_Enabled: 1
  m_EditorHideFlags: 0
  m_Script: {fileID: 11500000, guid: dc42784cf147c0c48a680349fa168899, type: 3}
  m_Name: 
  m_EditorClassIdentifier: 
  m_IgnoreReversedGraphics: 1
  m_BlockingObjects: 0
  m_BlockingMask:
    serializedVersion: 2
    m_Bits: 4294967295
--- !u!114 &386484136
MonoBehaviour:
  m_ObjectHideFlags: 0
  m_CorrespondingSourceObject: {fileID: 0}
  m_PrefabInstance: {fileID: 0}
  m_PrefabAsset: {fileID: 0}
  m_GameObject: {fileID: 386484133}
  m_Enabled: 1
  m_EditorHideFlags: 0
  m_Script: {fileID: 11500000, guid: 0cd44c1031e13a943bb63640046fad76, type: 3}
  m_Name: 
  m_EditorClassIdentifier: 
  m_UiScaleMode: 0
  m_ReferencePixelsPerUnit: 100
  m_ScaleFactor: 1
  m_ReferenceResolution: {x: 800, y: 600}
  m_ScreenMatchMode: 0
  m_MatchWidthOrHeight: 0
  m_PhysicalUnit: 3
  m_FallbackScreenDPI: 96
  m_DefaultSpriteDPI: 96
  m_DynamicPixelsPerUnit: 1
--- !u!223 &386484137
Canvas:
  m_ObjectHideFlags: 0
  m_CorrespondingSourceObject: {fileID: 0}
  m_PrefabInstance: {fileID: 0}
  m_PrefabAsset: {fileID: 0}
  m_GameObject: {fileID: 386484133}
  m_Enabled: 1
  serializedVersion: 3
  m_RenderMode: 0
  m_Camera: {fileID: 0}
  m_PlaneDistance: 100
  m_PixelPerfect: 0
  m_ReceivesEvents: 1
  m_OverrideSorting: 0
  m_OverridePixelPerfect: 0
  m_SortingBucketNormalizedSize: 0
  m_AdditionalShaderChannelsFlag: 0
  m_SortingLayerID: 0
  m_SortingOrder: 0
  m_TargetDisplay: 0
--- !u!1 &428464063
GameObject:
  m_ObjectHideFlags: 0
  m_CorrespondingSourceObject: {fileID: 0}
  m_PrefabInstance: {fileID: 0}
  m_PrefabAsset: {fileID: 0}
  serializedVersion: 6
  m_Component:
  - component: {fileID: 428464064}
  - component: {fileID: 428464066}
  - component: {fileID: 428464065}
  m_Layer: 5
  m_Name: Label
  m_TagString: Untagged
  m_Icon: {fileID: 0}
  m_NavMeshLayer: 0
  m_StaticEditorFlags: 0
  m_IsActive: 1
--- !u!224 &428464064
RectTransform:
  m_ObjectHideFlags: 0
  m_CorrespondingSourceObject: {fileID: 0}
  m_PrefabInstance: {fileID: 0}
  m_PrefabAsset: {fileID: 0}
  m_GameObject: {fileID: 428464063}
  m_LocalRotation: {x: -0, y: -0, z: -0, w: 1}
  m_LocalPosition: {x: 0, y: 0, z: 0}
  m_LocalScale: {x: 1, y: 1, z: 1}
  m_Children: []
  m_Father: {fileID: 84447143}
  m_RootOrder: 1
  m_LocalEulerAnglesHint: {x: 0, y: 0, z: 0}
  m_AnchorMin: {x: 0, y: 0}
  m_AnchorMax: {x: 1, y: 1}
  m_AnchoredPosition: {x: 10, y: 0.000102996826}
  m_SizeDelta: {x: -20, y: -3}
  m_Pivot: {x: 0.5, y: 0.5}
--- !u!114 &428464065
MonoBehaviour:
  m_ObjectHideFlags: 0
  m_CorrespondingSourceObject: {fileID: 0}
  m_PrefabInstance: {fileID: 0}
  m_PrefabAsset: {fileID: 0}
  m_GameObject: {fileID: 428464063}
  m_Enabled: 1
  m_EditorHideFlags: 0
  m_Script: {fileID: 11500000, guid: 5f7201a12d95ffc409449d95f23cf332, type: 3}
  m_Name: 
  m_EditorClassIdentifier: 
  m_Material: {fileID: 0}
  m_Color: {r: 0.19607843, g: 0.19607843, b: 0.19607843, a: 1}
  m_RaycastTarget: 1
  m_OnCullStateChanged:
    m_PersistentCalls:
      m_Calls: []
  m_FontData:
    m_Font: {fileID: 12800000, guid: 5eb42640a823f0144bbb5a3be216d90f, type: 3}
    m_FontSize: 12
    m_FontStyle: 0
    m_BestFit: 0
    m_MinSize: 1
    m_MaxSize: 40
    m_Alignment: 3
    m_AlignByGeometry: 0
    m_RichText: 1
    m_HorizontalOverflow: 0
    m_VerticalOverflow: 0
    m_LineSpacing: 1
  m_Text: Keep Reconnecting
--- !u!222 &428464066
CanvasRenderer:
  m_ObjectHideFlags: 0
  m_CorrespondingSourceObject: {fileID: 0}
  m_PrefabInstance: {fileID: 0}
  m_PrefabAsset: {fileID: 0}
  m_GameObject: {fileID: 428464063}
  m_CullTransparentMesh: 0
--- !u!1 &495624650
GameObject:
  m_ObjectHideFlags: 0
  m_CorrespondingSourceObject: {fileID: 0}
  m_PrefabInstance: {fileID: 0}
  m_PrefabAsset: {fileID: 0}
  serializedVersion: 6
  m_Component:
  - component: {fileID: 495624651}
  - component: {fileID: 495624653}
  - component: {fileID: 495624652}
  m_Layer: 5
  m_Name: Text
  m_TagString: Untagged
  m_Icon: {fileID: 0}
  m_NavMeshLayer: 0
  m_StaticEditorFlags: 0
  m_IsActive: 1
--- !u!224 &495624651
RectTransform:
  m_ObjectHideFlags: 0
  m_CorrespondingSourceObject: {fileID: 0}
  m_PrefabInstance: {fileID: 0}
  m_PrefabAsset: {fileID: 0}
  m_GameObject: {fileID: 495624650}
  m_LocalRotation: {x: -0, y: -0, z: -0, w: 1}
  m_LocalPosition: {x: 0, y: 0, z: 0}
  m_LocalScale: {x: 1, y: 1, z: 1}
  m_Children: []
  m_Father: {fileID: 1613025853}
  m_RootOrder: 0
  m_LocalEulerAnglesHint: {x: 0, y: 0, z: 0}
  m_AnchorMin: {x: 0.5, y: 0}
  m_AnchorMax: {x: 0.5, y: 1}
  m_AnchoredPosition: {x: 10.6198845, y: 0.0008678436}
  m_SizeDelta: {x: 35.1, y: 0.0026016}
  m_Pivot: {x: 0.3570197, y: 0.3739597}
--- !u!114 &495624652
MonoBehaviour:
  m_ObjectHideFlags: 0
  m_CorrespondingSourceObject: {fileID: 0}
  m_PrefabInstance: {fileID: 0}
  m_PrefabAsset: {fileID: 0}
  m_GameObject: {fileID: 495624650}
  m_Enabled: 1
  m_EditorHideFlags: 0
  m_Script: {fileID: 11500000, guid: 5f7201a12d95ffc409449d95f23cf332, type: 3}
  m_Name: 
  m_EditorClassIdentifier: 
  m_Material: {fileID: 0}
  m_Color: {r: 0.19607843, g: 0.19607843, b: 0.19607843, a: 1}
  m_RaycastTarget: 0
  m_OnCullStateChanged:
    m_PersistentCalls:
      m_Calls: []
  m_FontData:
    m_Font: {fileID: 12800000, guid: 5eb42640a823f0144bbb5a3be216d90f, type: 3}
    m_FontSize: 12
    m_FontStyle: 0
    m_BestFit: 0
    m_MinSize: 1
    m_MaxSize: 40
    m_Alignment: 3
    m_AlignByGeometry: 0
    m_RichText: 0
    m_HorizontalOverflow: 0
    m_VerticalOverflow: 0
    m_LineSpacing: 1
  m_Text: Load
--- !u!222 &495624653
CanvasRenderer:
  m_ObjectHideFlags: 0
  m_CorrespondingSourceObject: {fileID: 0}
  m_PrefabInstance: {fileID: 0}
  m_PrefabAsset: {fileID: 0}
  m_GameObject: {fileID: 495624650}
  m_CullTransparentMesh: 0
--- !u!224 &501508278 stripped
RectTransform:
  m_CorrespondingSourceObject: {fileID: 1548678831863376434, guid: c2bf7f3b3ac700d40b318b07fa3fad78,
    type: 3}
  m_PrefabInstance: {fileID: 1756832558}
  m_PrefabAsset: {fileID: 0}
--- !u!1 &520207600
GameObject:
  m_ObjectHideFlags: 0
  m_CorrespondingSourceObject: {fileID: 0}
  m_PrefabInstance: {fileID: 0}
  m_PrefabAsset: {fileID: 0}
  serializedVersion: 6
  m_Component:
  - component: {fileID: 520207601}
  - component: {fileID: 520207603}
  - component: {fileID: 520207602}
  - component: {fileID: 520207604}
  m_Layer: 5
  m_Name: DisplayList Panel
  m_TagString: Untagged
  m_Icon: {fileID: 0}
  m_NavMeshLayer: 0
  m_StaticEditorFlags: 0
  m_IsActive: 1
--- !u!224 &520207601
RectTransform:
  m_ObjectHideFlags: 0
  m_CorrespondingSourceObject: {fileID: 0}
  m_PrefabInstance: {fileID: 0}
  m_PrefabAsset: {fileID: 0}
  m_GameObject: {fileID: 520207600}
  m_LocalRotation: {x: -0, y: -0, z: -0, w: 1}
  m_LocalPosition: {x: 0, y: 0, z: 0}
  m_LocalScale: {x: 1, y: 1, z: 1}
  m_Children:
  - {fileID: 386484134}
  - {fileID: 302186358}
  m_Father: {fileID: 385866352}
  m_RootOrder: 0
  m_LocalEulerAnglesHint: {x: 0, y: 0, z: 0}
  m_AnchorMin: {x: 0, y: 0}
  m_AnchorMax: {x: 1, y: 1}
  m_AnchoredPosition: {x: 0, y: 0}
  m_SizeDelta: {x: 0, y: 0}
  m_Pivot: {x: 0, y: 0.5}
--- !u!114 &520207602
MonoBehaviour:
  m_ObjectHideFlags: 0
  m_CorrespondingSourceObject: {fileID: 0}
  m_PrefabInstance: {fileID: 0}
  m_PrefabAsset: {fileID: 0}
  m_GameObject: {fileID: 520207600}
  m_Enabled: 1
  m_EditorHideFlags: 0
  m_Script: {fileID: 11500000, guid: fe87c0e1cc204ed48ad3b37840f39efc, type: 3}
  m_Name: 
  m_EditorClassIdentifier: 
  m_Material: {fileID: 0}
  m_Color: {r: 1, g: 1, b: 1, a: 1}
  m_RaycastTarget: 1
  m_OnCullStateChanged:
    m_PersistentCalls:
      m_Calls: []
  m_Sprite: {fileID: 10907, guid: 0000000000000000f000000000000000, type: 0}
  m_Type: 1
  m_PreserveAspect: 0
  m_FillCenter: 1
  m_FillMethod: 4
  m_FillAmount: 1
  m_FillClockwise: 1
  m_FillOrigin: 0
  m_UseSpriteMesh: 0
  m_PixelsPerUnitMultiplier: 1
--- !u!222 &520207603
CanvasRenderer:
  m_ObjectHideFlags: 0
  m_CorrespondingSourceObject: {fileID: 0}
  m_PrefabInstance: {fileID: 0}
  m_PrefabAsset: {fileID: 0}
  m_GameObject: {fileID: 520207600}
  m_CullTransparentMesh: 0
--- !u!114 &520207604
MonoBehaviour:
  m_ObjectHideFlags: 0
  m_CorrespondingSourceObject: {fileID: 0}
  m_PrefabInstance: {fileID: 0}
  m_PrefabAsset: {fileID: 0}
  m_GameObject: {fileID: 520207600}
  m_Enabled: 1
  m_EditorHideFlags: 0
  m_Script: {fileID: 11500000, guid: 84f406831975c451faffdf417f52aaa0, type: 3}
  m_Name: 
  m_EditorClassIdentifier: 
  MasterUriStr: {fileID: 1866463929}
  MasterUriButton: {fileID: 285531429}
  ConnectButton: {fileID: 1658616007}
  save: {fileID: 1173001001}
  load: {fileID: 1613025854}
  hide: {fileID: 196387850}
  status: {fileID: 1240400257}
  contentObject: {fileID: 1261714362}
  dataPanelManager: {fileID: 202764392}
  dialogPanelManager: {fileID: 1923017658}
  addDisplayByTopic: {fileID: 1642604498}
  addDisplay: {fileID: 1677818497}
  ConnectedSprite: {fileID: 21300000, guid: e00c9b214c898d94cad1403ffa17927b, type: 3}
  ConnectingSprite: {fileID: 21300000, guid: d2dd953ad526fd64e892fcf0393f8e18, type: 3}
  DisconnectedSprite: {fileID: 21300000, guid: e643106c904436a43b35141a0ace3d3e, type: 3}
  QuestionSprite: {fileID: 21300000, guid: 1d854d40bed339c40bfea37c2b5c3e61, type: 3}
--- !u!1001 &541507299
PrefabInstance:
  m_ObjectHideFlags: 0
  serializedVersion: 2
  m_Modification:
    m_TransformParent: {fileID: 2000808108}
    m_Modifications:
    - target: {fileID: 6524995043497632422, guid: da7ab3b9ffc07dd4f801efc74796acd4,
        type: 3}
      propertyPath: m_Name
      value: Connect
      objectReference: {fileID: 0}
    - target: {fileID: 6524995043497632417, guid: da7ab3b9ffc07dd4f801efc74796acd4,
        type: 3}
      propertyPath: m_LocalPosition.x
      value: 0
      objectReference: {fileID: 0}
    - target: {fileID: 6524995043497632417, guid: da7ab3b9ffc07dd4f801efc74796acd4,
        type: 3}
      propertyPath: m_LocalPosition.y
      value: 0
      objectReference: {fileID: 0}
    - target: {fileID: 6524995043497632417, guid: da7ab3b9ffc07dd4f801efc74796acd4,
        type: 3}
      propertyPath: m_LocalPosition.z
      value: 0
      objectReference: {fileID: 0}
    - target: {fileID: 6524995043497632417, guid: da7ab3b9ffc07dd4f801efc74796acd4,
        type: 3}
      propertyPath: m_LocalRotation.x
      value: -0
      objectReference: {fileID: 0}
    - target: {fileID: 6524995043497632417, guid: da7ab3b9ffc07dd4f801efc74796acd4,
        type: 3}
      propertyPath: m_LocalRotation.y
      value: -0
      objectReference: {fileID: 0}
    - target: {fileID: 6524995043497632417, guid: da7ab3b9ffc07dd4f801efc74796acd4,
        type: 3}
      propertyPath: m_LocalRotation.z
      value: -0
      objectReference: {fileID: 0}
    - target: {fileID: 6524995043497632417, guid: da7ab3b9ffc07dd4f801efc74796acd4,
        type: 3}
      propertyPath: m_LocalRotation.w
      value: 1
      objectReference: {fileID: 0}
    - target: {fileID: 6524995043497632417, guid: da7ab3b9ffc07dd4f801efc74796acd4,
        type: 3}
      propertyPath: m_RootOrder
      value: 2
      objectReference: {fileID: 0}
    - target: {fileID: 6524995043497632417, guid: da7ab3b9ffc07dd4f801efc74796acd4,
        type: 3}
      propertyPath: m_LocalEulerAnglesHint.x
      value: 0
      objectReference: {fileID: 0}
    - target: {fileID: 6524995043497632417, guid: da7ab3b9ffc07dd4f801efc74796acd4,
        type: 3}
      propertyPath: m_LocalEulerAnglesHint.y
      value: 0
      objectReference: {fileID: 0}
    - target: {fileID: 6524995043497632417, guid: da7ab3b9ffc07dd4f801efc74796acd4,
        type: 3}
      propertyPath: m_LocalEulerAnglesHint.z
      value: 0
      objectReference: {fileID: 0}
    - target: {fileID: 6524995043497632417, guid: da7ab3b9ffc07dd4f801efc74796acd4,
        type: 3}
      propertyPath: m_AnchoredPosition.x
      value: 0.40052032
      objectReference: {fileID: 0}
    - target: {fileID: 6524995043497632417, guid: da7ab3b9ffc07dd4f801efc74796acd4,
        type: 3}
      propertyPath: m_AnchoredPosition.y
      value: -54.993332
      objectReference: {fileID: 0}
    - target: {fileID: 6524995043497632417, guid: da7ab3b9ffc07dd4f801efc74796acd4,
        type: 3}
      propertyPath: m_SizeDelta.x
      value: -151.63
      objectReference: {fileID: 0}
    - target: {fileID: 6524995043497632417, guid: da7ab3b9ffc07dd4f801efc74796acd4,
        type: 3}
      propertyPath: m_SizeDelta.y
      value: 33.57
      objectReference: {fileID: 0}
    - target: {fileID: 6524995043497632417, guid: da7ab3b9ffc07dd4f801efc74796acd4,
        type: 3}
      propertyPath: m_AnchorMin.x
      value: 0
      objectReference: {fileID: 0}
    - target: {fileID: 6524995043497632417, guid: da7ab3b9ffc07dd4f801efc74796acd4,
        type: 3}
      propertyPath: m_AnchorMin.y
      value: 1
      objectReference: {fileID: 0}
    - target: {fileID: 6524995043497632417, guid: da7ab3b9ffc07dd4f801efc74796acd4,
        type: 3}
      propertyPath: m_AnchorMax.x
      value: 1
      objectReference: {fileID: 0}
    - target: {fileID: 6524995043497632417, guid: da7ab3b9ffc07dd4f801efc74796acd4,
        type: 3}
      propertyPath: m_AnchorMax.y
      value: 1
      objectReference: {fileID: 0}
    - target: {fileID: 6524995043497632417, guid: da7ab3b9ffc07dd4f801efc74796acd4,
        type: 3}
      propertyPath: m_Pivot.x
      value: 0.5
      objectReference: {fileID: 0}
    - target: {fileID: 6524995043497632417, guid: da7ab3b9ffc07dd4f801efc74796acd4,
        type: 3}
      propertyPath: m_Pivot.y
      value: 0.5
      objectReference: {fileID: 0}
    - target: {fileID: 6524995043497632417, guid: da7ab3b9ffc07dd4f801efc74796acd4,
        type: 3}
      propertyPath: m_LocalScale.x
      value: 1.0376766
      objectReference: {fileID: 0}
    - target: {fileID: 6524995043497632417, guid: da7ab3b9ffc07dd4f801efc74796acd4,
        type: 3}
      propertyPath: m_LocalScale.y
      value: 1.0376766
      objectReference: {fileID: 0}
    - target: {fileID: 6524995043497632417, guid: da7ab3b9ffc07dd4f801efc74796acd4,
        type: 3}
      propertyPath: m_LocalScale.z
      value: 1.0376766
      objectReference: {fileID: 0}
    - target: {fileID: 6524995043761585363, guid: da7ab3b9ffc07dd4f801efc74796acd4,
        type: 3}
      propertyPath: m_AnchoredPosition.x
      value: 0.70000076
      objectReference: {fileID: 0}
    - target: {fileID: 6524995043761585360, guid: da7ab3b9ffc07dd4f801efc74796acd4,
        type: 3}
      propertyPath: m_IsActive
      value: 0
      objectReference: {fileID: 0}
    m_RemovedComponents: []
  m_SourcePrefab: {fileID: 100100000, guid: da7ab3b9ffc07dd4f801efc74796acd4, type: 3}
--- !u!224 &541507300 stripped
RectTransform:
  m_CorrespondingSourceObject: {fileID: 6524995043497632417, guid: da7ab3b9ffc07dd4f801efc74796acd4,
    type: 3}
  m_PrefabInstance: {fileID: 541507299}
  m_PrefabAsset: {fileID: 0}
--- !u!1 &555634806
GameObject:
  m_ObjectHideFlags: 0
  m_CorrespondingSourceObject: {fileID: 0}
  m_PrefabInstance: {fileID: 0}
  m_PrefabAsset: {fileID: 0}
  serializedVersion: 6
  m_Component:
  - component: {fileID: 555634807}
  - component: {fileID: 555634809}
  - component: {fileID: 555634808}
  m_Layer: 5
  m_Name: Anchor-SE
  m_TagString: Untagged
  m_Icon: {fileID: 0}
  m_NavMeshLayer: 0
  m_StaticEditorFlags: 0
  m_IsActive: 0
--- !u!224 &555634807
RectTransform:
  m_ObjectHideFlags: 0
  m_CorrespondingSourceObject: {fileID: 0}
  m_PrefabInstance: {fileID: 0}
  m_PrefabAsset: {fileID: 0}
  m_GameObject: {fileID: 555634806}
  m_LocalRotation: {x: 0, y: 0, z: 0, w: 1}
  m_LocalPosition: {x: 0, y: 0, z: 0}
  m_LocalScale: {x: 1, y: 1, z: 1}
  m_Children: []
  m_Father: {fileID: 1066004756}
  m_RootOrder: 1
  m_LocalEulerAnglesHint: {x: 0, y: 0, z: 0}
  m_AnchorMin: {x: 1, y: 0}
  m_AnchorMax: {x: 1, y: 0}
  m_AnchoredPosition: {x: -25, y: 25}
  m_SizeDelta: {x: 350, y: 250}
  m_Pivot: {x: 1, y: 0}
--- !u!114 &555634808
MonoBehaviour:
  m_ObjectHideFlags: 0
  m_CorrespondingSourceObject: {fileID: 0}
  m_PrefabInstance: {fileID: 0}
  m_PrefabAsset: {fileID: 0}
  m_GameObject: {fileID: 555634806}
  m_Enabled: 1
  m_EditorHideFlags: 0
  m_Script: {fileID: 11500000, guid: 1344c3c82d62a2a41a3576d8abb8e3ea, type: 3}
  m_Name: 
  m_EditorClassIdentifier: 
  m_Material: {fileID: 0}
  m_Color: {r: 1, g: 1, b: 1, a: 1}
  m_RaycastTarget: 0
  m_OnCullStateChanged:
    m_PersistentCalls:
      m_Calls: []
  m_Texture: {fileID: 0}
  m_UVRect:
    serializedVersion: 2
    x: 0
    y: 0
    width: 1
    height: 1
--- !u!222 &555634809
CanvasRenderer:
  m_ObjectHideFlags: 0
  m_CorrespondingSourceObject: {fileID: 0}
  m_PrefabInstance: {fileID: 0}
  m_PrefabAsset: {fileID: 0}
  m_GameObject: {fileID: 555634806}
  m_CullTransparentMesh: 0
--- !u!1 &592271323
GameObject:
  m_ObjectHideFlags: 0
  m_CorrespondingSourceObject: {fileID: 0}
  m_PrefabInstance: {fileID: 0}
  m_PrefabAsset: {fileID: 0}
  serializedVersion: 6
  m_Component:
  - component: {fileID: 592271324}
  - component: {fileID: 592271326}
  - component: {fileID: 592271325}
  m_Layer: 5
  m_Name: Anchor-NW
  m_TagString: Untagged
  m_Icon: {fileID: 0}
  m_NavMeshLayer: 0
  m_StaticEditorFlags: 0
  m_IsActive: 0
--- !u!224 &592271324
RectTransform:
  m_ObjectHideFlags: 0
  m_CorrespondingSourceObject: {fileID: 0}
  m_PrefabInstance: {fileID: 0}
  m_PrefabAsset: {fileID: 0}
  m_GameObject: {fileID: 592271323}
  m_LocalRotation: {x: 0, y: 0, z: 0, w: 1}
  m_LocalPosition: {x: 0, y: 0, z: 0}
  m_LocalScale: {x: 1, y: 1, z: 1}
  m_Children: []
  m_Father: {fileID: 1066004756}
  m_RootOrder: 3
  m_LocalEulerAnglesHint: {x: 0, y: 0, z: 0}
  m_AnchorMin: {x: 0, y: 1}
  m_AnchorMax: {x: 0, y: 1}
  m_AnchoredPosition: {x: 25, y: -25}
  m_SizeDelta: {x: 350, y: 250}
  m_Pivot: {x: 0, y: 1}
--- !u!114 &592271325
MonoBehaviour:
  m_ObjectHideFlags: 0
  m_CorrespondingSourceObject: {fileID: 0}
  m_PrefabInstance: {fileID: 0}
  m_PrefabAsset: {fileID: 0}
  m_GameObject: {fileID: 592271323}
  m_Enabled: 1
  m_EditorHideFlags: 0
  m_Script: {fileID: 11500000, guid: 1344c3c82d62a2a41a3576d8abb8e3ea, type: 3}
  m_Name: 
  m_EditorClassIdentifier: 
  m_Material: {fileID: 0}
  m_Color: {r: 1, g: 1, b: 1, a: 1}
  m_RaycastTarget: 0
  m_OnCullStateChanged:
    m_PersistentCalls:
      m_Calls: []
  m_Texture: {fileID: 0}
  m_UVRect:
    serializedVersion: 2
    x: 0
    y: 0
    width: 1
    height: 1
--- !u!222 &592271326
CanvasRenderer:
  m_ObjectHideFlags: 0
  m_CorrespondingSourceObject: {fileID: 0}
  m_PrefabInstance: {fileID: 0}
  m_PrefabAsset: {fileID: 0}
  m_GameObject: {fileID: 592271323}
  m_CullTransparentMesh: 0
--- !u!224 &637089656 stripped
RectTransform:
  m_CorrespondingSourceObject: {fileID: 1548678832183746308, guid: c2bf7f3b3ac700d40b318b07fa3fad78,
    type: 3}
  m_PrefabInstance: {fileID: 1756832558}
  m_PrefabAsset: {fileID: 0}
--- !u!1 &673125542
GameObject:
  m_ObjectHideFlags: 0
  m_CorrespondingSourceObject: {fileID: 0}
  m_PrefabInstance: {fileID: 0}
  m_PrefabAsset: {fileID: 0}
  serializedVersion: 6
  m_Component:
  - component: {fileID: 673125543}
  - component: {fileID: 673125546}
  - component: {fileID: 673125545}
  - component: {fileID: 673125544}
  m_Layer: 5
  m_Name: Scrollbar Vertical
  m_TagString: Untagged
  m_Icon: {fileID: 0}
  m_NavMeshLayer: 0
  m_StaticEditorFlags: 0
  m_IsActive: 1
--- !u!224 &673125543
RectTransform:
  m_ObjectHideFlags: 0
  m_CorrespondingSourceObject: {fileID: 0}
  m_PrefabInstance: {fileID: 0}
  m_PrefabAsset: {fileID: 0}
  m_GameObject: {fileID: 673125542}
  m_LocalRotation: {x: -0, y: -0, z: -0, w: 1}
  m_LocalPosition: {x: 0, y: 0, z: 0}
  m_LocalScale: {x: 1, y: 1, z: 1}
  m_Children:
  - {fileID: 702450717}
  m_Father: {fileID: 302186358}
  m_RootOrder: 1
  m_LocalEulerAnglesHint: {x: 0, y: 0, z: 0}
  m_AnchorMin: {x: 1, y: 0}
  m_AnchorMax: {x: 1, y: 1}
  m_AnchoredPosition: {x: 0, y: 0}
  m_SizeDelta: {x: 20, y: -0.000061035}
  m_Pivot: {x: 1, y: 1}
--- !u!114 &673125544
MonoBehaviour:
  m_ObjectHideFlags: 0
  m_CorrespondingSourceObject: {fileID: 0}
  m_PrefabInstance: {fileID: 0}
  m_PrefabAsset: {fileID: 0}
  m_GameObject: {fileID: 673125542}
  m_Enabled: 1
  m_EditorHideFlags: 0
  m_Script: {fileID: 11500000, guid: 2a4db7a114972834c8e4117be1d82ba3, type: 3}
  m_Name: 
  m_EditorClassIdentifier: 
  m_Navigation:
    m_Mode: 3
    m_SelectOnUp: {fileID: 0}
    m_SelectOnDown: {fileID: 0}
    m_SelectOnLeft: {fileID: 0}
    m_SelectOnRight: {fileID: 0}
  m_Transition: 1
  m_Colors:
    m_NormalColor: {r: 1, g: 1, b: 1, a: 1}
    m_HighlightedColor: {r: 0.9607843, g: 0.9607843, b: 0.9607843, a: 1}
    m_PressedColor: {r: 0.78431374, g: 0.78431374, b: 0.78431374, a: 1}
    m_SelectedColor: {r: 0.9607843, g: 0.9607843, b: 0.9607843, a: 1}
    m_DisabledColor: {r: 0.78431374, g: 0.78431374, b: 0.78431374, a: 0.5019608}
    m_ColorMultiplier: 1
    m_FadeDuration: 0.1
  m_SpriteState:
    m_HighlightedSprite: {fileID: 0}
    m_PressedSprite: {fileID: 0}
    m_SelectedSprite: {fileID: 0}
    m_DisabledSprite: {fileID: 0}
  m_AnimationTriggers:
    m_NormalTrigger: Normal
    m_HighlightedTrigger: Highlighted
    m_PressedTrigger: Pressed
    m_SelectedTrigger: Selected
    m_DisabledTrigger: Disabled
  m_Interactable: 1
  m_TargetGraphic: {fileID: 1441077224}
  m_HandleRect: {fileID: 1441077223}
  m_Direction: 2
  m_Value: 1
  m_Size: 1
  m_NumberOfSteps: 3
  m_OnValueChanged:
    m_PersistentCalls:
      m_Calls: []
--- !u!114 &673125545
MonoBehaviour:
  m_ObjectHideFlags: 0
  m_CorrespondingSourceObject: {fileID: 0}
  m_PrefabInstance: {fileID: 0}
  m_PrefabAsset: {fileID: 0}
  m_GameObject: {fileID: 673125542}
  m_Enabled: 1
  m_EditorHideFlags: 0
  m_Script: {fileID: 11500000, guid: fe87c0e1cc204ed48ad3b37840f39efc, type: 3}
  m_Name: 
  m_EditorClassIdentifier: 
  m_Material: {fileID: 0}
  m_Color: {r: 1, g: 1, b: 1, a: 1}
  m_RaycastTarget: 1
  m_OnCullStateChanged:
    m_PersistentCalls:
      m_Calls: []
  m_Sprite: {fileID: 10907, guid: 0000000000000000f000000000000000, type: 0}
  m_Type: 1
  m_PreserveAspect: 0
  m_FillCenter: 1
  m_FillMethod: 4
  m_FillAmount: 1
  m_FillClockwise: 1
  m_FillOrigin: 0
  m_UseSpriteMesh: 0
  m_PixelsPerUnitMultiplier: 1
--- !u!222 &673125546
CanvasRenderer:
  m_ObjectHideFlags: 0
  m_CorrespondingSourceObject: {fileID: 0}
  m_PrefabInstance: {fileID: 0}
  m_PrefabAsset: {fileID: 0}
  m_GameObject: {fileID: 673125542}
  m_CullTransparentMesh: 0
--- !u!1 &693622089
GameObject:
  m_ObjectHideFlags: 0
  m_CorrespondingSourceObject: {fileID: 0}
  m_PrefabInstance: {fileID: 0}
  m_PrefabAsset: {fileID: 0}
  serializedVersion: 6
  m_Component:
  - component: {fileID: 693622090}
  - component: {fileID: 693622092}
  - component: {fileID: 693622091}
  m_Layer: 5
  m_Name: Anchor-NE
  m_TagString: Untagged
  m_Icon: {fileID: 0}
  m_NavMeshLayer: 0
  m_StaticEditorFlags: 0
  m_IsActive: 0
--- !u!224 &693622090
RectTransform:
  m_ObjectHideFlags: 0
  m_CorrespondingSourceObject: {fileID: 0}
  m_PrefabInstance: {fileID: 0}
  m_PrefabAsset: {fileID: 0}
  m_GameObject: {fileID: 693622089}
  m_LocalRotation: {x: 0, y: 0, z: 0, w: 1}
  m_LocalPosition: {x: 0, y: 0, z: 0}
  m_LocalScale: {x: 1, y: 1, z: 1}
  m_Children: []
  m_Father: {fileID: 1066004756}
  m_RootOrder: 4
  m_LocalEulerAnglesHint: {x: 0, y: 0, z: 0}
  m_AnchorMin: {x: 1, y: 1}
  m_AnchorMax: {x: 1, y: 1}
  m_AnchoredPosition: {x: -25, y: -25}
  m_SizeDelta: {x: 350, y: 250}
  m_Pivot: {x: 1, y: 1}
--- !u!114 &693622091
MonoBehaviour:
  m_ObjectHideFlags: 0
  m_CorrespondingSourceObject: {fileID: 0}
  m_PrefabInstance: {fileID: 0}
  m_PrefabAsset: {fileID: 0}
  m_GameObject: {fileID: 693622089}
  m_Enabled: 1
  m_EditorHideFlags: 0
  m_Script: {fileID: 11500000, guid: 1344c3c82d62a2a41a3576d8abb8e3ea, type: 3}
  m_Name: 
  m_EditorClassIdentifier: 
  m_Material: {fileID: 0}
  m_Color: {r: 1, g: 1, b: 1, a: 1}
  m_RaycastTarget: 0
  m_OnCullStateChanged:
    m_PersistentCalls:
      m_Calls: []
  m_Texture: {fileID: 0}
  m_UVRect:
    serializedVersion: 2
    x: 0
    y: 0
    width: 1
    height: 1
--- !u!222 &693622092
CanvasRenderer:
  m_ObjectHideFlags: 0
  m_CorrespondingSourceObject: {fileID: 0}
  m_PrefabInstance: {fileID: 0}
  m_PrefabAsset: {fileID: 0}
  m_GameObject: {fileID: 693622089}
  m_CullTransparentMesh: 0
--- !u!1 &702450716
GameObject:
  m_ObjectHideFlags: 0
  m_CorrespondingSourceObject: {fileID: 0}
  m_PrefabInstance: {fileID: 0}
  m_PrefabAsset: {fileID: 0}
  serializedVersion: 6
  m_Component:
  - component: {fileID: 702450717}
  m_Layer: 5
  m_Name: Sliding Area
  m_TagString: Untagged
  m_Icon: {fileID: 0}
  m_NavMeshLayer: 0
  m_StaticEditorFlags: 0
  m_IsActive: 1
--- !u!224 &702450717
RectTransform:
  m_ObjectHideFlags: 0
  m_CorrespondingSourceObject: {fileID: 0}
  m_PrefabInstance: {fileID: 0}
  m_PrefabAsset: {fileID: 0}
  m_GameObject: {fileID: 702450716}
  m_LocalRotation: {x: -0, y: -0, z: -0, w: 1}
  m_LocalPosition: {x: 0, y: 0, z: 0}
  m_LocalScale: {x: 1, y: 1, z: 1}
  m_Children:
  - {fileID: 1441077223}
  m_Father: {fileID: 673125543}
  m_RootOrder: 0
  m_LocalEulerAnglesHint: {x: 0, y: 0, z: 0}
  m_AnchorMin: {x: 0, y: 0}
  m_AnchorMax: {x: 1, y: 1}
  m_AnchoredPosition: {x: 0, y: 0}
  m_SizeDelta: {x: -20, y: -20}
  m_Pivot: {x: 0.5, y: 0.5}
--- !u!1001 &751105715
PrefabInstance:
  m_ObjectHideFlags: 0
  serializedVersion: 2
  m_Modification:
    m_TransformParent: {fileID: 501508278}
    m_Modifications:
    - target: {fileID: 6524995043497632422, guid: d249c7241f2b5f54fbfc9489a73c5455,
        type: 3}
      propertyPath: m_Name
      value: Trash Button
      objectReference: {fileID: 0}
    - target: {fileID: 6524995043497632417, guid: d249c7241f2b5f54fbfc9489a73c5455,
        type: 3}
      propertyPath: m_LocalPosition.x
      value: 0
      objectReference: {fileID: 0}
    - target: {fileID: 6524995043497632417, guid: d249c7241f2b5f54fbfc9489a73c5455,
        type: 3}
      propertyPath: m_LocalPosition.y
      value: 0
      objectReference: {fileID: 0}
    - target: {fileID: 6524995043497632417, guid: d249c7241f2b5f54fbfc9489a73c5455,
        type: 3}
      propertyPath: m_LocalPosition.z
      value: 0
      objectReference: {fileID: 0}
    - target: {fileID: 6524995043497632417, guid: d249c7241f2b5f54fbfc9489a73c5455,
        type: 3}
      propertyPath: m_LocalRotation.x
      value: -0
      objectReference: {fileID: 0}
    - target: {fileID: 6524995043497632417, guid: d249c7241f2b5f54fbfc9489a73c5455,
        type: 3}
      propertyPath: m_LocalRotation.y
      value: -0
      objectReference: {fileID: 0}
    - target: {fileID: 6524995043497632417, guid: d249c7241f2b5f54fbfc9489a73c5455,
        type: 3}
      propertyPath: m_LocalRotation.z
      value: -0
      objectReference: {fileID: 0}
    - target: {fileID: 6524995043497632417, guid: d249c7241f2b5f54fbfc9489a73c5455,
        type: 3}
      propertyPath: m_LocalRotation.w
      value: 1
      objectReference: {fileID: 0}
    - target: {fileID: 6524995043497632417, guid: d249c7241f2b5f54fbfc9489a73c5455,
        type: 3}
      propertyPath: m_RootOrder
      value: 3
      objectReference: {fileID: 0}
    - target: {fileID: 6524995043497632417, guid: d249c7241f2b5f54fbfc9489a73c5455,
        type: 3}
      propertyPath: m_LocalEulerAnglesHint.x
      value: 0
      objectReference: {fileID: 0}
    - target: {fileID: 6524995043497632417, guid: d249c7241f2b5f54fbfc9489a73c5455,
        type: 3}
      propertyPath: m_LocalEulerAnglesHint.y
      value: 0
      objectReference: {fileID: 0}
    - target: {fileID: 6524995043497632417, guid: d249c7241f2b5f54fbfc9489a73c5455,
        type: 3}
      propertyPath: m_LocalEulerAnglesHint.z
      value: 0
      objectReference: {fileID: 0}
    - target: {fileID: 6524995043497632417, guid: d249c7241f2b5f54fbfc9489a73c5455,
        type: 3}
      propertyPath: m_AnchoredPosition.x
      value: -24.160034
      objectReference: {fileID: 0}
    - target: {fileID: 6524995043497632417, guid: d249c7241f2b5f54fbfc9489a73c5455,
        type: 3}
      propertyPath: m_AnchoredPosition.y
      value: -21.40039
      objectReference: {fileID: 0}
    - target: {fileID: 6524995043497632417, guid: d249c7241f2b5f54fbfc9489a73c5455,
        type: 3}
      propertyPath: m_SizeDelta.x
      value: 32
      objectReference: {fileID: 0}
    - target: {fileID: 6524995043497632417, guid: d249c7241f2b5f54fbfc9489a73c5455,
        type: 3}
      propertyPath: m_SizeDelta.y
      value: 32
      objectReference: {fileID: 0}
    - target: {fileID: 6524995043497632417, guid: d249c7241f2b5f54fbfc9489a73c5455,
        type: 3}
      propertyPath: m_AnchorMin.x
      value: 1
      objectReference: {fileID: 0}
    - target: {fileID: 6524995043497632417, guid: d249c7241f2b5f54fbfc9489a73c5455,
        type: 3}
      propertyPath: m_AnchorMin.y
      value: 1
      objectReference: {fileID: 0}
    - target: {fileID: 6524995043497632417, guid: d249c7241f2b5f54fbfc9489a73c5455,
        type: 3}
      propertyPath: m_AnchorMax.x
      value: 1
      objectReference: {fileID: 0}
    - target: {fileID: 6524995043497632417, guid: d249c7241f2b5f54fbfc9489a73c5455,
        type: 3}
      propertyPath: m_AnchorMax.y
      value: 1
      objectReference: {fileID: 0}
    - target: {fileID: 6524995043497632417, guid: d249c7241f2b5f54fbfc9489a73c5455,
        type: 3}
      propertyPath: m_Pivot.x
      value: 0.5
      objectReference: {fileID: 0}
    - target: {fileID: 6524995043497632417, guid: d249c7241f2b5f54fbfc9489a73c5455,
        type: 3}
      propertyPath: m_Pivot.y
      value: 0.5
      objectReference: {fileID: 0}
    m_RemovedComponents: []
  m_SourcePrefab: {fileID: 100100000, guid: d249c7241f2b5f54fbfc9489a73c5455, type: 3}
--- !u!1 &768244093
GameObject:
  m_ObjectHideFlags: 0
  m_CorrespondingSourceObject: {fileID: 0}
  m_PrefabInstance: {fileID: 0}
  m_PrefabAsset: {fileID: 0}
  serializedVersion: 6
  m_Component:
  - component: {fileID: 768244094}
  - component: {fileID: 768244096}
  - component: {fileID: 768244095}
  m_Layer: 5
  m_Name: Text
  m_TagString: Untagged
  m_Icon: {fileID: 0}
  m_NavMeshLayer: 0
  m_StaticEditorFlags: 0
  m_IsActive: 1
--- !u!224 &768244094
RectTransform:
  m_ObjectHideFlags: 0
  m_CorrespondingSourceObject: {fileID: 0}
  m_PrefabInstance: {fileID: 0}
  m_PrefabAsset: {fileID: 0}
  m_GameObject: {fileID: 768244093}
  m_LocalRotation: {x: -0, y: -0, z: -0, w: 1}
  m_LocalPosition: {x: 0, y: 0, z: 0}
  m_LocalScale: {x: 1, y: 1, z: 1}
  m_Children: []
  m_Father: {fileID: 1167284414}
  m_RootOrder: 1
  m_LocalEulerAnglesHint: {x: 0, y: 0, z: 0}
  m_AnchorMin: {x: 0, y: 0}
  m_AnchorMax: {x: 1, y: 1}
  m_AnchoredPosition: {x: 0, y: -0.5000019}
  m_SizeDelta: {x: -20, y: -13}
  m_Pivot: {x: 0.5, y: 0.5}
--- !u!114 &768244095
MonoBehaviour:
  m_ObjectHideFlags: 0
  m_CorrespondingSourceObject: {fileID: 0}
  m_PrefabInstance: {fileID: 0}
  m_PrefabAsset: {fileID: 0}
  m_GameObject: {fileID: 768244093}
  m_Enabled: 1
  m_EditorHideFlags: 0
  m_Script: {fileID: 11500000, guid: 5f7201a12d95ffc409449d95f23cf332, type: 3}
  m_Name: 
  m_EditorClassIdentifier: 
  m_Material: {fileID: 0}
  m_Color: {r: 0.19607843, g: 0.19607843, b: 0.19607843, a: 1}
  m_RaycastTarget: 0
  m_OnCullStateChanged:
    m_PersistentCalls:
      m_Calls: []
  m_FontData:
    m_Font: {fileID: 12800000, guid: 07aef5eff1792cb478e0d50020d3e011, type: 3}
    m_FontSize: 12
    m_FontStyle: 0
    m_BestFit: 0
    m_MinSize: 1
    m_MaxSize: 40
    m_Alignment: 4
    m_AlignByGeometry: 0
    m_RichText: 0
    m_HorizontalOverflow: 1
    m_VerticalOverflow: 0
    m_LineSpacing: 1
  m_Text: 
--- !u!222 &768244096
CanvasRenderer:
  m_ObjectHideFlags: 0
  m_CorrespondingSourceObject: {fileID: 0}
  m_PrefabInstance: {fileID: 0}
  m_PrefabAsset: {fileID: 0}
  m_GameObject: {fileID: 768244093}
  m_CullTransparentMesh: 0
--- !u!1 &769145045
GameObject:
  m_ObjectHideFlags: 0
  m_CorrespondingSourceObject: {fileID: 0}
  m_PrefabInstance: {fileID: 0}
  m_PrefabAsset: {fileID: 0}
  serializedVersion: 6
  m_Component:
  - component: {fileID: 769145046}
  - component: {fileID: 769145048}
  - component: {fileID: 769145047}
  m_Layer: 5
  m_Name: Background
  m_TagString: Untagged
  m_Icon: {fileID: 0}
  m_NavMeshLayer: 0
  m_StaticEditorFlags: 0
  m_IsActive: 1
--- !u!224 &769145046
RectTransform:
  m_ObjectHideFlags: 0
  m_CorrespondingSourceObject: {fileID: 0}
  m_PrefabInstance: {fileID: 0}
  m_PrefabAsset: {fileID: 0}
  m_GameObject: {fileID: 769145045}
  m_LocalRotation: {x: -0, y: -0, z: -0, w: 1}
  m_LocalPosition: {x: 0, y: 0, z: 0}
  m_LocalScale: {x: 1, y: 1, z: 1}
  m_Children:
  - {fileID: 284047537}
  m_Father: {fileID: 84447143}
  m_RootOrder: 0
  m_LocalEulerAnglesHint: {x: 0, y: 0, z: 0}
  m_AnchorMin: {x: 0, y: 1}
  m_AnchorMax: {x: 0, y: 1}
  m_AnchoredPosition: {x: 10, y: -10}
  m_SizeDelta: {x: 20, y: 20}
  m_Pivot: {x: 0.5, y: 0.5}
--- !u!114 &769145047
MonoBehaviour:
  m_ObjectHideFlags: 0
  m_CorrespondingSourceObject: {fileID: 0}
  m_PrefabInstance: {fileID: 0}
  m_PrefabAsset: {fileID: 0}
  m_GameObject: {fileID: 769145045}
  m_Enabled: 1
  m_EditorHideFlags: 0
  m_Script: {fileID: 11500000, guid: fe87c0e1cc204ed48ad3b37840f39efc, type: 3}
  m_Name: 
  m_EditorClassIdentifier: 
  m_Material: {fileID: 0}
  m_Color: {r: 1, g: 1, b: 1, a: 1}
  m_RaycastTarget: 1
  m_OnCullStateChanged:
    m_PersistentCalls:
      m_Calls: []
  m_Sprite: {fileID: 10905, guid: 0000000000000000f000000000000000, type: 0}
  m_Type: 1
  m_PreserveAspect: 0
  m_FillCenter: 1
  m_FillMethod: 4
  m_FillAmount: 1
  m_FillClockwise: 1
  m_FillOrigin: 0
  m_UseSpriteMesh: 0
  m_PixelsPerUnitMultiplier: 1
--- !u!222 &769145048
CanvasRenderer:
  m_ObjectHideFlags: 0
  m_CorrespondingSourceObject: {fileID: 0}
  m_PrefabInstance: {fileID: 0}
  m_PrefabAsset: {fileID: 0}
  m_GameObject: {fileID: 769145045}
  m_CullTransparentMesh: 0
--- !u!1001 &784609327
PrefabInstance:
  m_ObjectHideFlags: 0
  serializedVersion: 2
  m_Modification:
    m_TransformParent: {fileID: 2000808108}
    m_Modifications:
    - target: {fileID: 6524995043497632422, guid: d249c7241f2b5f54fbfc9489a73c5455,
        type: 3}
      propertyPath: m_Name
      value: URL Button
      objectReference: {fileID: 0}
    - target: {fileID: 6524995043497632417, guid: d249c7241f2b5f54fbfc9489a73c5455,
        type: 3}
      propertyPath: m_LocalPosition.x
      value: 0
      objectReference: {fileID: 0}
    - target: {fileID: 6524995043497632417, guid: d249c7241f2b5f54fbfc9489a73c5455,
        type: 3}
      propertyPath: m_LocalPosition.y
      value: 0
      objectReference: {fileID: 0}
    - target: {fileID: 6524995043497632417, guid: d249c7241f2b5f54fbfc9489a73c5455,
        type: 3}
      propertyPath: m_LocalPosition.z
      value: 0
      objectReference: {fileID: 0}
    - target: {fileID: 6524995043497632417, guid: d249c7241f2b5f54fbfc9489a73c5455,
        type: 3}
      propertyPath: m_LocalRotation.x
      value: -0
      objectReference: {fileID: 0}
    - target: {fileID: 6524995043497632417, guid: d249c7241f2b5f54fbfc9489a73c5455,
        type: 3}
      propertyPath: m_LocalRotation.y
      value: -0
      objectReference: {fileID: 0}
    - target: {fileID: 6524995043497632417, guid: d249c7241f2b5f54fbfc9489a73c5455,
        type: 3}
      propertyPath: m_LocalRotation.z
      value: -0
      objectReference: {fileID: 0}
    - target: {fileID: 6524995043497632417, guid: d249c7241f2b5f54fbfc9489a73c5455,
        type: 3}
      propertyPath: m_LocalRotation.w
      value: 1
      objectReference: {fileID: 0}
    - target: {fileID: 6524995043497632417, guid: d249c7241f2b5f54fbfc9489a73c5455,
        type: 3}
      propertyPath: m_RootOrder
      value: 0
      objectReference: {fileID: 0}
    - target: {fileID: 6524995043497632417, guid: d249c7241f2b5f54fbfc9489a73c5455,
        type: 3}
      propertyPath: m_LocalEulerAnglesHint.x
      value: 0
      objectReference: {fileID: 0}
    - target: {fileID: 6524995043497632417, guid: d249c7241f2b5f54fbfc9489a73c5455,
        type: 3}
      propertyPath: m_LocalEulerAnglesHint.y
      value: 0
      objectReference: {fileID: 0}
    - target: {fileID: 6524995043497632417, guid: d249c7241f2b5f54fbfc9489a73c5455,
        type: 3}
      propertyPath: m_LocalEulerAnglesHint.z
      value: 0
      objectReference: {fileID: 0}
    - target: {fileID: 6524995043497632417, guid: d249c7241f2b5f54fbfc9489a73c5455,
        type: 3}
      propertyPath: m_AnchoredPosition.x
      value: -119.29
      objectReference: {fileID: 0}
    - target: {fileID: 6524995043497632417, guid: d249c7241f2b5f54fbfc9489a73c5455,
        type: 3}
      propertyPath: m_AnchoredPosition.y
      value: -18.968
      objectReference: {fileID: 0}
    - target: {fileID: 6524995043497632417, guid: d249c7241f2b5f54fbfc9489a73c5455,
        type: 3}
      propertyPath: m_SizeDelta.x
      value: 242.31
      objectReference: {fileID: 0}
    - target: {fileID: 6524995043497632417, guid: d249c7241f2b5f54fbfc9489a73c5455,
        type: 3}
      propertyPath: m_SizeDelta.y
      value: 35.49
      objectReference: {fileID: 0}
    - target: {fileID: 6524995043497632417, guid: d249c7241f2b5f54fbfc9489a73c5455,
        type: 3}
      propertyPath: m_AnchorMin.x
      value: 1
      objectReference: {fileID: 0}
    - target: {fileID: 6524995043497632417, guid: d249c7241f2b5f54fbfc9489a73c5455,
        type: 3}
      propertyPath: m_AnchorMin.y
      value: 1
      objectReference: {fileID: 0}
    - target: {fileID: 6524995043497632417, guid: d249c7241f2b5f54fbfc9489a73c5455,
        type: 3}
      propertyPath: m_AnchorMax.x
      value: 1
      objectReference: {fileID: 0}
    - target: {fileID: 6524995043497632417, guid: d249c7241f2b5f54fbfc9489a73c5455,
        type: 3}
      propertyPath: m_AnchorMax.y
      value: 1
      objectReference: {fileID: 0}
    - target: {fileID: 6524995043497632417, guid: d249c7241f2b5f54fbfc9489a73c5455,
        type: 3}
      propertyPath: m_Pivot.x
      value: 0.5
      objectReference: {fileID: 0}
    - target: {fileID: 6524995043497632417, guid: d249c7241f2b5f54fbfc9489a73c5455,
        type: 3}
      propertyPath: m_Pivot.y
      value: 0.5
      objectReference: {fileID: 0}
    - target: {fileID: 6524995043497632419, guid: d249c7241f2b5f54fbfc9489a73c5455,
        type: 3}
      propertyPath: m_Enabled
      value: 1
      objectReference: {fileID: 0}
    - target: {fileID: 6524995043497632419, guid: d249c7241f2b5f54fbfc9489a73c5455,
        type: 3}
      propertyPath: m_Color.a
      value: 0.019607844
      objectReference: {fileID: 0}
    - target: {fileID: 6524995043497632416, guid: d249c7241f2b5f54fbfc9489a73c5455,
        type: 3}
      propertyPath: m_Transition
      value: 0
      objectReference: {fileID: 0}
    - target: {fileID: 6524995043761585360, guid: d249c7241f2b5f54fbfc9489a73c5455,
        type: 3}
      propertyPath: m_IsActive
      value: 0
      objectReference: {fileID: 0}
    m_RemovedComponents: []
  m_SourcePrefab: {fileID: 100100000, guid: d249c7241f2b5f54fbfc9489a73c5455, type: 3}
--- !u!224 &784609328 stripped
RectTransform:
  m_CorrespondingSourceObject: {fileID: 6524995043497632417, guid: d249c7241f2b5f54fbfc9489a73c5455,
    type: 3}
  m_PrefabInstance: {fileID: 784609327}
  m_PrefabAsset: {fileID: 0}
--- !u!1 &819809140
GameObject:
  m_ObjectHideFlags: 0
  m_CorrespondingSourceObject: {fileID: 0}
  m_PrefabInstance: {fileID: 0}
  m_PrefabAsset: {fileID: 0}
  serializedVersion: 6
  m_Component:
  - component: {fileID: 819809141}
  - component: {fileID: 819809144}
  - component: {fileID: 819809143}
  - component: {fileID: 819809142}
  m_Layer: 5
  m_Name: Dialog Panel Canvas
  m_TagString: Untagged
  m_Icon: {fileID: 0}
  m_NavMeshLayer: 0
  m_StaticEditorFlags: 0
  m_IsActive: 1
--- !u!224 &819809141
RectTransform:
  m_ObjectHideFlags: 0
  m_CorrespondingSourceObject: {fileID: 0}
  m_PrefabInstance: {fileID: 0}
  m_PrefabAsset: {fileID: 0}
  m_GameObject: {fileID: 819809140}
  m_LocalRotation: {x: -0, y: -0, z: -0, w: 1}
  m_LocalPosition: {x: 0, y: 0, z: 0}
  m_LocalScale: {x: 1, y: 1, z: 1}
  m_Children:
  - {fileID: 1923017657}
  m_Father: {fileID: 913012241}
  m_RootOrder: 2
  m_LocalEulerAnglesHint: {x: 0, y: 0, z: 0}
  m_AnchorMin: {x: 0.5, y: 0}
  m_AnchorMax: {x: 0.5, y: 1}
  m_AnchoredPosition: {x: 0.42517, y: 0}
  m_SizeDelta: {x: 301.24, y: 0}
  m_Pivot: {x: 0.5, y: 0.5}
--- !u!114 &819809142
MonoBehaviour:
  m_ObjectHideFlags: 0
  m_CorrespondingSourceObject: {fileID: 0}
  m_PrefabInstance: {fileID: 0}
  m_PrefabAsset: {fileID: 0}
  m_GameObject: {fileID: 819809140}
  m_Enabled: 1
  m_EditorHideFlags: 0
  m_Script: {fileID: 11500000, guid: dc42784cf147c0c48a680349fa168899, type: 3}
  m_Name: 
  m_EditorClassIdentifier: 
  m_IgnoreReversedGraphics: 0
  m_BlockingObjects: 0
  m_BlockingMask:
    serializedVersion: 2
    m_Bits: 4294967295
--- !u!114 &819809143
MonoBehaviour:
  m_ObjectHideFlags: 0
  m_CorrespondingSourceObject: {fileID: 0}
  m_PrefabInstance: {fileID: 0}
  m_PrefabAsset: {fileID: 0}
  m_GameObject: {fileID: 819809140}
  m_Enabled: 1
  m_EditorHideFlags: 0
  m_Script: {fileID: 11500000, guid: 0cd44c1031e13a943bb63640046fad76, type: 3}
  m_Name: 
  m_EditorClassIdentifier: 
  m_UiScaleMode: 0
  m_ReferencePixelsPerUnit: 100
  m_ScaleFactor: 1
  m_ReferenceResolution: {x: 800, y: 600}
  m_ScreenMatchMode: 0
  m_MatchWidthOrHeight: 0
  m_PhysicalUnit: 3
  m_FallbackScreenDPI: 96
  m_DefaultSpriteDPI: 96
  m_DynamicPixelsPerUnit: 1
--- !u!223 &819809144
Canvas:
  m_ObjectHideFlags: 0
  m_CorrespondingSourceObject: {fileID: 0}
  m_PrefabInstance: {fileID: 0}
  m_PrefabAsset: {fileID: 0}
  m_GameObject: {fileID: 819809140}
  m_Enabled: 1
  serializedVersion: 3
  m_RenderMode: 0
  m_Camera: {fileID: 0}
  m_PlaneDistance: 100
  m_PixelPerfect: 0
  m_ReceivesEvents: 1
  m_OverrideSorting: 0
  m_OverridePixelPerfect: 0
  m_SortingBucketNormalizedSize: 0
  m_AdditionalShaderChannelsFlag: 0
  m_SortingLayerID: 0
  m_SortingOrder: 0
  m_TargetDisplay: 0
--- !u!1001 &911760821
PrefabInstance:
  m_ObjectHideFlags: 0
  serializedVersion: 2
  m_Modification:
    m_TransformParent: {fileID: 1923017657}
    m_Modifications:
    - target: {fileID: 2332931896542372098, guid: a1a5bd15125d3410ab50e54beb05b61a,
        type: 3}
      propertyPath: m_Name
      value: Connection Panel
      objectReference: {fileID: 0}
    - target: {fileID: 2332931896542372098, guid: a1a5bd15125d3410ab50e54beb05b61a,
        type: 3}
      propertyPath: m_IsActive
      value: 0
      objectReference: {fileID: 0}
    - target: {fileID: 2332931896542372097, guid: a1a5bd15125d3410ab50e54beb05b61a,
        type: 3}
      propertyPath: m_LocalPosition.x
      value: 0
      objectReference: {fileID: 0}
    - target: {fileID: 2332931896542372097, guid: a1a5bd15125d3410ab50e54beb05b61a,
        type: 3}
      propertyPath: m_LocalPosition.y
      value: 0
      objectReference: {fileID: 0}
    - target: {fileID: 2332931896542372097, guid: a1a5bd15125d3410ab50e54beb05b61a,
        type: 3}
      propertyPath: m_LocalPosition.z
      value: 0
      objectReference: {fileID: 0}
    - target: {fileID: 2332931896542372097, guid: a1a5bd15125d3410ab50e54beb05b61a,
        type: 3}
      propertyPath: m_LocalRotation.x
      value: 0
      objectReference: {fileID: 0}
    - target: {fileID: 2332931896542372097, guid: a1a5bd15125d3410ab50e54beb05b61a,
        type: 3}
      propertyPath: m_LocalRotation.y
      value: 0
      objectReference: {fileID: 0}
    - target: {fileID: 2332931896542372097, guid: a1a5bd15125d3410ab50e54beb05b61a,
        type: 3}
      propertyPath: m_LocalRotation.z
      value: 0
      objectReference: {fileID: 0}
    - target: {fileID: 2332931896542372097, guid: a1a5bd15125d3410ab50e54beb05b61a,
        type: 3}
      propertyPath: m_LocalRotation.w
      value: 1
      objectReference: {fileID: 0}
    - target: {fileID: 2332931896542372097, guid: a1a5bd15125d3410ab50e54beb05b61a,
        type: 3}
      propertyPath: m_RootOrder
      value: 0
      objectReference: {fileID: 0}
    - target: {fileID: 2332931896542372097, guid: a1a5bd15125d3410ab50e54beb05b61a,
        type: 3}
      propertyPath: m_LocalEulerAnglesHint.x
      value: 0
      objectReference: {fileID: 0}
    - target: {fileID: 2332931896542372097, guid: a1a5bd15125d3410ab50e54beb05b61a,
        type: 3}
      propertyPath: m_LocalEulerAnglesHint.y
      value: 0
      objectReference: {fileID: 0}
    - target: {fileID: 2332931896542372097, guid: a1a5bd15125d3410ab50e54beb05b61a,
        type: 3}
      propertyPath: m_LocalEulerAnglesHint.z
      value: 0
      objectReference: {fileID: 0}
    - target: {fileID: 2332931896542372097, guid: a1a5bd15125d3410ab50e54beb05b61a,
        type: 3}
      propertyPath: m_AnchoredPosition.x
      value: 0
      objectReference: {fileID: 0}
    - target: {fileID: 2332931896542372097, guid: a1a5bd15125d3410ab50e54beb05b61a,
        type: 3}
      propertyPath: m_AnchoredPosition.y
      value: 5
      objectReference: {fileID: 0}
    - target: {fileID: 2332931896542372097, guid: a1a5bd15125d3410ab50e54beb05b61a,
        type: 3}
      propertyPath: m_SizeDelta.x
      value: 300
      objectReference: {fileID: 0}
    - target: {fileID: 2332931896542372097, guid: a1a5bd15125d3410ab50e54beb05b61a,
        type: 3}
      propertyPath: m_SizeDelta.y
      value: -90
      objectReference: {fileID: 0}
    - target: {fileID: 2332931896542372097, guid: a1a5bd15125d3410ab50e54beb05b61a,
        type: 3}
      propertyPath: m_AnchorMin.x
      value: 0.5
      objectReference: {fileID: 0}
    - target: {fileID: 2332931896542372097, guid: a1a5bd15125d3410ab50e54beb05b61a,
        type: 3}
      propertyPath: m_AnchorMin.y
      value: 0
      objectReference: {fileID: 0}
    - target: {fileID: 2332931896542372097, guid: a1a5bd15125d3410ab50e54beb05b61a,
        type: 3}
      propertyPath: m_AnchorMax.x
      value: 0.5
      objectReference: {fileID: 0}
    - target: {fileID: 2332931896542372097, guid: a1a5bd15125d3410ab50e54beb05b61a,
        type: 3}
      propertyPath: m_AnchorMax.y
      value: 1
      objectReference: {fileID: 0}
    - target: {fileID: 2332931896542372097, guid: a1a5bd15125d3410ab50e54beb05b61a,
        type: 3}
      propertyPath: m_Pivot.x
      value: 0.5
      objectReference: {fileID: 0}
    - target: {fileID: 2332931896542372097, guid: a1a5bd15125d3410ab50e54beb05b61a,
        type: 3}
      propertyPath: m_Pivot.y
      value: 0.5
      objectReference: {fileID: 0}
    - target: {fileID: 2332931896542372097, guid: a1a5bd15125d3410ab50e54beb05b61a,
        type: 3}
      propertyPath: m_LocalScale.x
      value: 1
      objectReference: {fileID: 0}
    - target: {fileID: 2332931896542372097, guid: a1a5bd15125d3410ab50e54beb05b61a,
        type: 3}
      propertyPath: m_LocalScale.y
      value: 1
      objectReference: {fileID: 0}
    - target: {fileID: 2332931896542372097, guid: a1a5bd15125d3410ab50e54beb05b61a,
        type: 3}
      propertyPath: m_LocalScale.z
      value: 1
      objectReference: {fileID: 0}
    - target: {fileID: 8857821085901428135, guid: a1a5bd15125d3410ab50e54beb05b61a,
        type: 3}
      propertyPath: m_AnchoredPosition.y
      value: -171.5586
      objectReference: {fileID: 0}
    - target: {fileID: 8857821086032475496, guid: a1a5bd15125d3410ab50e54beb05b61a,
        type: 3}
      propertyPath: m_AnchoredPosition.y
      value: -21.40039
      objectReference: {fileID: 0}
    - target: {fileID: 2332931897914179080, guid: a1a5bd15125d3410ab50e54beb05b61a,
        type: 3}
      propertyPath: m_AnchoredPosition.y
      value: -19.058594
      objectReference: {fileID: 0}
    - target: {fileID: 8479099640316283490, guid: a1a5bd15125d3410ab50e54beb05b61a,
        type: 3}
      propertyPath: m_AnchoredPosition.y
      value: -3.1992188
      objectReference: {fileID: 0}
    - target: {fileID: 8479099639646264787, guid: a1a5bd15125d3410ab50e54beb05b61a,
        type: 3}
      propertyPath: m_AnchoredPosition.y
      value: -51.214844
      objectReference: {fileID: 0}
    - target: {fileID: 8857821085538032979, guid: a1a5bd15125d3410ab50e54beb05b61a,
        type: 3}
      propertyPath: m_AnchoredPosition.y
      value: -171.69922
      objectReference: {fileID: 0}
    - target: {fileID: 8857821085305403119, guid: a1a5bd15125d3410ab50e54beb05b61a,
        type: 3}
      propertyPath: m_AnchorMin.x
      value: 1
      objectReference: {fileID: 0}
    - target: {fileID: 8857821085305403119, guid: a1a5bd15125d3410ab50e54beb05b61a,
        type: 3}
      propertyPath: m_AnchoredPosition.x
      value: -24.020004
      objectReference: {fileID: 0}
    - target: {fileID: 8857821085305403119, guid: a1a5bd15125d3410ab50e54beb05b61a,
        type: 3}
      propertyPath: m_SizeDelta.x
      value: 31.899994
      objectReference: {fileID: 0}
    - target: {fileID: 8857821085305403119, guid: a1a5bd15125d3410ab50e54beb05b61a,
        type: 3}
      propertyPath: m_AnchoredPosition.y
      value: -83.03516
      objectReference: {fileID: 0}
    - target: {fileID: 8857821085835745225, guid: a1a5bd15125d3410ab50e54beb05b61a,
        type: 3}
      propertyPath: m_AnchorMin.x
      value: 1
      objectReference: {fileID: 0}
    - target: {fileID: 8857821085835745225, guid: a1a5bd15125d3410ab50e54beb05b61a,
        type: 3}
      propertyPath: m_AnchoredPosition.x
      value: -24.021446
      objectReference: {fileID: 0}
    - target: {fileID: 8857821085835745225, guid: a1a5bd15125d3410ab50e54beb05b61a,
        type: 3}
      propertyPath: m_SizeDelta.x
      value: 31.899994
      objectReference: {fileID: 0}
    - target: {fileID: 8857821085835745225, guid: a1a5bd15125d3410ab50e54beb05b61a,
        type: 3}
      propertyPath: m_AnchoredPosition.y
      value: -131.69922
      objectReference: {fileID: 0}
    - target: {fileID: 593846824, guid: a1a5bd15125d3410ab50e54beb05b61a, type: 3}
      propertyPath: m_AnchoredPosition.y
      value: -192.63483
      objectReference: {fileID: 0}
    - target: {fileID: 1116532330, guid: a1a5bd15125d3410ab50e54beb05b61a, type: 3}
      propertyPath: m_AnchoredPosition.y
      value: 2.859375
      objectReference: {fileID: 0}
    - target: {fileID: 1604944669, guid: a1a5bd15125d3410ab50e54beb05b61a, type: 3}
      propertyPath: m_AnchorMax.x
      value: 1
      objectReference: {fileID: 0}
    - target: {fileID: 1604944669, guid: a1a5bd15125d3410ab50e54beb05b61a, type: 3}
      propertyPath: m_AnchorMax.y
      value: 1
      objectReference: {fileID: 0}
    - target: {fileID: 1604944669, guid: a1a5bd15125d3410ab50e54beb05b61a, type: 3}
      propertyPath: m_SizeDelta.x
      value: -17
      objectReference: {fileID: 0}
    - target: {fileID: 2068627023, guid: a1a5bd15125d3410ab50e54beb05b61a, type: 3}
      propertyPath: m_AnchorMax.x
      value: 1
      objectReference: {fileID: 0}
    - target: {fileID: 2068627023, guid: a1a5bd15125d3410ab50e54beb05b61a, type: 3}
      propertyPath: m_SizeDelta.x
      value: -17
      objectReference: {fileID: 0}
    - target: {fileID: 43897779, guid: a1a5bd15125d3410ab50e54beb05b61a, type: 3}
      propertyPath: m_AnchoredPosition.y
      value: 274.46976
      objectReference: {fileID: 0}
    - target: {fileID: 142170012, guid: a1a5bd15125d3410ab50e54beb05b61a, type: 3}
      propertyPath: m_IsActive
      value: 1
      objectReference: {fileID: 0}
    - target: {fileID: 400596367, guid: a1a5bd15125d3410ab50e54beb05b61a, type: 3}
      propertyPath: m_AnchorMax.x
      value: 1
      objectReference: {fileID: 0}
    - target: {fileID: 400596367, guid: a1a5bd15125d3410ab50e54beb05b61a, type: 3}
      propertyPath: m_AnchorMax.y
      value: 0.99998945
      objectReference: {fileID: 0}
    - target: {fileID: 400596367, guid: a1a5bd15125d3410ab50e54beb05b61a, type: 3}
      propertyPath: m_AnchorMin.y
      value: 0
      objectReference: {fileID: 0}
    - target: {fileID: 5350341408961106176, guid: a1a5bd15125d3410ab50e54beb05b61a,
        type: 3}
      propertyPath: m_AnchoredPosition.y
      value: -101.11328
      objectReference: {fileID: 0}
    - target: {fileID: 2332931896989038286, guid: a1a5bd15125d3410ab50e54beb05b61a,
        type: 3}
      propertyPath: m_AnchoredPosition.y
      value: -21.001953
      objectReference: {fileID: 0}
    m_RemovedComponents: []
  m_SourcePrefab: {fileID: 100100000, guid: a1a5bd15125d3410ab50e54beb05b61a, type: 3}
--- !u!1 &913012240
GameObject:
  m_ObjectHideFlags: 0
  m_CorrespondingSourceObject: {fileID: 0}
  m_PrefabInstance: {fileID: 0}
  m_PrefabAsset: {fileID: 0}
  serializedVersion: 6
  m_Component:
  - component: {fileID: 913012241}
  - component: {fileID: 913012244}
  - component: {fileID: 913012243}
  - component: {fileID: 913012242}
  m_Layer: 5
  m_Name: Content Canvas
  m_TagString: Untagged
  m_Icon: {fileID: 0}
  m_NavMeshLayer: 0
  m_StaticEditorFlags: 0
  m_IsActive: 1
--- !u!224 &913012241
RectTransform:
  m_ObjectHideFlags: 0
  m_CorrespondingSourceObject: {fileID: 0}
  m_PrefabInstance: {fileID: 0}
  m_PrefabAsset: {fileID: 0}
  m_GameObject: {fileID: 913012240}
  m_LocalRotation: {x: -0, y: -0, z: -0, w: 1}
  m_LocalPosition: {x: 0, y: 0, z: 0}
  m_LocalScale: {x: 1, y: 1, z: 1}
  m_Children:
  - {fileID: 385866352}
  - {fileID: 1847078094}
  - {fileID: 819809141}
  m_Father: {fileID: 2076228659}
  m_RootOrder: 1
  m_LocalEulerAnglesHint: {x: 0, y: 0, z: 0}
  m_AnchorMin: {x: 0, y: 0}
  m_AnchorMax: {x: 1, y: 1}
  m_AnchoredPosition: {x: 0, y: 0}
  m_SizeDelta: {x: 0, y: 0}
  m_Pivot: {x: 0.5, y: 0.5}
--- !u!114 &913012242
MonoBehaviour:
  m_ObjectHideFlags: 0
  m_CorrespondingSourceObject: {fileID: 0}
  m_PrefabInstance: {fileID: 0}
  m_PrefabAsset: {fileID: 0}
  m_GameObject: {fileID: 913012240}
  m_Enabled: 1
  m_EditorHideFlags: 0
  m_Script: {fileID: 11500000, guid: dc42784cf147c0c48a680349fa168899, type: 3}
  m_Name: 
  m_EditorClassIdentifier: 
  m_IgnoreReversedGraphics: 1
  m_BlockingObjects: 0
  m_BlockingMask:
    serializedVersion: 2
    m_Bits: 4294967295
--- !u!114 &913012243
MonoBehaviour:
  m_ObjectHideFlags: 0
  m_CorrespondingSourceObject: {fileID: 0}
  m_PrefabInstance: {fileID: 0}
  m_PrefabAsset: {fileID: 0}
  m_GameObject: {fileID: 913012240}
  m_Enabled: 1
  m_EditorHideFlags: 0
  m_Script: {fileID: 11500000, guid: 0cd44c1031e13a943bb63640046fad76, type: 3}
  m_Name: 
  m_EditorClassIdentifier: 
  m_UiScaleMode: 0
  m_ReferencePixelsPerUnit: 100
  m_ScaleFactor: 1
  m_ReferenceResolution: {x: 800, y: 600}
  m_ScreenMatchMode: 0
  m_MatchWidthOrHeight: 0
  m_PhysicalUnit: 3
  m_FallbackScreenDPI: 96
  m_DefaultSpriteDPI: 96
  m_DynamicPixelsPerUnit: 1
--- !u!223 &913012244
Canvas:
  m_ObjectHideFlags: 0
  m_CorrespondingSourceObject: {fileID: 0}
  m_PrefabInstance: {fileID: 0}
  m_PrefabAsset: {fileID: 0}
  m_GameObject: {fileID: 913012240}
  m_Enabled: 1
  serializedVersion: 3
  m_RenderMode: 0
  m_Camera: {fileID: 0}
  m_PlaneDistance: 100
  m_PixelPerfect: 0
  m_ReceivesEvents: 1
  m_OverrideSorting: 0
  m_OverridePixelPerfect: 0
  m_SortingBucketNormalizedSize: 0
  m_AdditionalShaderChannelsFlag: 0
  m_SortingLayerID: 0
  m_SortingOrder: 0
  m_TargetDisplay: 0
--- !u!1 &914305102
GameObject:
  m_ObjectHideFlags: 0
  m_CorrespondingSourceObject: {fileID: 0}
  m_PrefabInstance: {fileID: 0}
  m_PrefabAsset: {fileID: 0}
  serializedVersion: 6
  m_Component:
  - component: {fileID: 914305105}
  - component: {fileID: 914305103}
  m_Layer: 0
  m_Name: GameObject
  m_TagString: Untagged
  m_Icon: {fileID: 0}
  m_NavMeshLayer: 0
  m_StaticEditorFlags: 0
  m_IsActive: 1
--- !u!114 &914305103
MonoBehaviour:
  m_ObjectHideFlags: 0
  m_CorrespondingSourceObject: {fileID: 0}
  m_PrefabInstance: {fileID: 0}
  m_PrefabAsset: {fileID: 0}
  m_GameObject: {fileID: 914305102}
  m_Enabled: 1
  m_EditorHideFlags: 0
  m_Script: {fileID: 11500000, guid: c99e935de192549358cb80dbbcf9d34e, type: 3}
  m_Name: 
  m_EditorClassIdentifier: 
--- !u!4 &914305105
Transform:
  m_ObjectHideFlags: 0
  m_CorrespondingSourceObject: {fileID: 0}
  m_PrefabInstance: {fileID: 0}
  m_PrefabAsset: {fileID: 0}
  m_GameObject: {fileID: 914305102}
  m_LocalRotation: {x: 0, y: 0, z: 0, w: 1}
  m_LocalPosition: {x: 0, y: 0, z: 0}
  m_LocalScale: {x: 1, y: 1, z: 1}
  m_Children: []
  m_Father: {fileID: 0}
  m_RootOrder: 6
  m_LocalEulerAnglesHint: {x: 0, y: 0, z: 0}
--- !u!1 &957366107
GameObject:
  m_ObjectHideFlags: 0
  m_CorrespondingSourceObject: {fileID: 0}
  m_PrefabInstance: {fileID: 0}
  m_PrefabAsset: {fileID: 0}
  serializedVersion: 6
  m_Component:
  - component: {fileID: 957366108}
  - component: {fileID: 957366110}
  - component: {fileID: 957366109}
  m_Layer: 5
  m_Name: Displays
  m_TagString: Untagged
  m_Icon: {fileID: 0}
  m_NavMeshLayer: 0
  m_StaticEditorFlags: 0
  m_IsActive: 1
--- !u!224 &957366108
RectTransform:
  m_ObjectHideFlags: 0
  m_CorrespondingSourceObject: {fileID: 0}
  m_PrefabInstance: {fileID: 0}
  m_PrefabAsset: {fileID: 0}
  m_GameObject: {fileID: 957366107}
  m_LocalRotation: {x: -0, y: -0, z: -0, w: 1}
  m_LocalPosition: {x: 0, y: 0, z: 0}
  m_LocalScale: {x: 1, y: 1, z: 1}
  m_Children: []
  m_Father: {fileID: 386484134}
  m_RootOrder: 7
  m_LocalEulerAnglesHint: {x: 0, y: 0, z: 0}
  m_AnchorMin: {x: 0, y: 1}
  m_AnchorMax: {x: 1, y: 1}
  m_AnchoredPosition: {x: -30.790009, y: -181.63}
  m_SizeDelta: {x: -88.57, y: 30.585}
  m_Pivot: {x: 0.5, y: 0.5}
--- !u!114 &957366109
MonoBehaviour:
  m_ObjectHideFlags: 0
  m_CorrespondingSourceObject: {fileID: 0}
  m_PrefabInstance: {fileID: 0}
  m_PrefabAsset: {fileID: 0}
  m_GameObject: {fileID: 957366107}
  m_Enabled: 1
  m_EditorHideFlags: 0
  m_Script: {fileID: 11500000, guid: 5f7201a12d95ffc409449d95f23cf332, type: 3}
  m_Name: 
  m_EditorClassIdentifier: 
  m_Material: {fileID: 0}
  m_Color: {r: 0.19607843, g: 0.19607843, b: 0.19607843, a: 1}
  m_RaycastTarget: 0
  m_OnCullStateChanged:
    m_PersistentCalls:
      m_Calls: []
  m_FontData:
    m_Font: {fileID: 12800000, guid: 07aef5eff1792cb478e0d50020d3e011, type: 3}
    m_FontSize: 18
    m_FontStyle: 1
    m_BestFit: 0
    m_MinSize: 1
    m_MaxSize: 40
    m_Alignment: 6
    m_AlignByGeometry: 0
    m_RichText: 0
    m_HorizontalOverflow: 0
    m_VerticalOverflow: 1
    m_LineSpacing: 1
  m_Text: Displays
--- !u!222 &957366110
CanvasRenderer:
  m_ObjectHideFlags: 0
  m_CorrespondingSourceObject: {fileID: 0}
  m_PrefabInstance: {fileID: 0}
  m_PrefabAsset: {fileID: 0}
  m_GameObject: {fileID: 957366107}
  m_CullTransparentMesh: 0
--- !u!1 &963599538
GameObject:
  m_ObjectHideFlags: 0
  m_CorrespondingSourceObject: {fileID: 0}
  m_PrefabInstance: {fileID: 0}
  m_PrefabAsset: {fileID: 0}
  serializedVersion: 6
  m_Component:
  - component: {fileID: 963599539}
  - component: {fileID: 963599541}
  - component: {fileID: 963599540}
  m_Layer: 5
  m_Name: Image
  m_TagString: Untagged
  m_Icon: {fileID: 0}
  m_NavMeshLayer: 0
  m_StaticEditorFlags: 0
  m_IsActive: 1
--- !u!224 &963599539
RectTransform:
  m_ObjectHideFlags: 0
  m_CorrespondingSourceObject: {fileID: 0}
  m_PrefabInstance: {fileID: 0}
  m_PrefabAsset: {fileID: 0}
  m_GameObject: {fileID: 963599538}
  m_LocalRotation: {x: 0, y: 0, z: 0, w: 1}
  m_LocalPosition: {x: 0, y: 0, z: 0}
  m_LocalScale: {x: 1, y: 1, z: 1}
  m_Children: []
  m_Father: {fileID: 1642604497}
  m_RootOrder: 0
  m_LocalEulerAnglesHint: {x: 0, y: 0, z: 0}
  m_AnchorMin: {x: 0, y: 0}
  m_AnchorMax: {x: 1, y: 1}
  m_AnchoredPosition: {x: -0.0000038146973, y: 3}
  m_SizeDelta: {x: -16.61, y: -16}
  m_Pivot: {x: 0.5, y: 0.5}
--- !u!114 &963599540
MonoBehaviour:
  m_ObjectHideFlags: 0
  m_CorrespondingSourceObject: {fileID: 0}
  m_PrefabInstance: {fileID: 0}
  m_PrefabAsset: {fileID: 0}
  m_GameObject: {fileID: 963599538}
  m_Enabled: 1
  m_EditorHideFlags: 0
  m_Script: {fileID: 11500000, guid: fe87c0e1cc204ed48ad3b37840f39efc, type: 3}
  m_Name: 
  m_EditorClassIdentifier: 
  m_Material: {fileID: 0}
  m_Color: {r: 0, g: 0, b: 0, a: 1}
  m_RaycastTarget: 0
  m_OnCullStateChanged:
    m_PersistentCalls:
      m_Calls: []
  m_Sprite: {fileID: 21300000, guid: ffe4692943f134b7cbffd440a5d91233, type: 3}
  m_Type: 0
  m_PreserveAspect: 1
  m_FillCenter: 1
  m_FillMethod: 4
  m_FillAmount: 1
  m_FillClockwise: 1
  m_FillOrigin: 0
  m_UseSpriteMesh: 0
  m_PixelsPerUnitMultiplier: 1
--- !u!222 &963599541
CanvasRenderer:
  m_ObjectHideFlags: 0
  m_CorrespondingSourceObject: {fileID: 0}
  m_PrefabInstance: {fileID: 0}
  m_PrefabAsset: {fileID: 0}
  m_GameObject: {fileID: 963599538}
  m_CullTransparentMesh: 0
--- !u!1 &1001560856
GameObject:
  m_ObjectHideFlags: 0
  m_CorrespondingSourceObject: {fileID: 0}
  m_PrefabInstance: {fileID: 0}
  m_PrefabAsset: {fileID: 0}
  serializedVersion: 6
  m_Component:
  - component: {fileID: 1001560857}
  - component: {fileID: 1001560859}
  - component: {fileID: 1001560858}
  m_Layer: 5
  m_Name: Text
  m_TagString: Untagged
  m_Icon: {fileID: 0}
  m_NavMeshLayer: 0
  m_StaticEditorFlags: 0
  m_IsActive: 1
--- !u!224 &1001560857
RectTransform:
  m_ObjectHideFlags: 0
  m_CorrespondingSourceObject: {fileID: 0}
  m_PrefabInstance: {fileID: 0}
  m_PrefabAsset: {fileID: 0}
  m_GameObject: {fileID: 1001560856}
  m_LocalRotation: {x: -0, y: -0, z: -0, w: 1}
  m_LocalPosition: {x: 0, y: 0, z: 0}
  m_LocalScale: {x: 1, y: 1, z: 1}
  m_Children: []
  m_Father: {fileID: 1173001000}
  m_RootOrder: 0
  m_LocalEulerAnglesHint: {x: 0, y: 0, z: 0}
  m_AnchorMin: {x: 0.5, y: 0}
  m_AnchorMax: {x: 0.5, y: 1}
  m_AnchoredPosition: {x: 17.809978, y: -0.00018501282}
  m_SizeDelta: {x: 34.13, y: -0.0014992}
  m_Pivot: {x: 0.5, y: 0.5}
--- !u!114 &1001560858
MonoBehaviour:
  m_ObjectHideFlags: 0
  m_CorrespondingSourceObject: {fileID: 0}
  m_PrefabInstance: {fileID: 0}
  m_PrefabAsset: {fileID: 0}
  m_GameObject: {fileID: 1001560856}
  m_Enabled: 1
  m_EditorHideFlags: 0
  m_Script: {fileID: 11500000, guid: 5f7201a12d95ffc409449d95f23cf332, type: 3}
  m_Name: 
  m_EditorClassIdentifier: 
  m_Material: {fileID: 0}
  m_Color: {r: 0.19607843, g: 0.19607843, b: 0.19607843, a: 1}
  m_RaycastTarget: 0
  m_OnCullStateChanged:
    m_PersistentCalls:
      m_Calls: []
  m_FontData:
    m_Font: {fileID: 12800000, guid: 5eb42640a823f0144bbb5a3be216d90f, type: 3}
    m_FontSize: 12
    m_FontStyle: 0
    m_BestFit: 0
    m_MinSize: 1
    m_MaxSize: 40
    m_Alignment: 3
    m_AlignByGeometry: 0
    m_RichText: 0
    m_HorizontalOverflow: 0
    m_VerticalOverflow: 0
    m_LineSpacing: 1
  m_Text: Save
--- !u!222 &1001560859
CanvasRenderer:
  m_ObjectHideFlags: 0
  m_CorrespondingSourceObject: {fileID: 0}
  m_PrefabInstance: {fileID: 0}
  m_PrefabAsset: {fileID: 0}
  m_GameObject: {fileID: 1001560856}
  m_CullTransparentMesh: 0
--- !u!1 &1066004755
GameObject:
  m_ObjectHideFlags: 0
  m_CorrespondingSourceObject: {fileID: 0}
  m_PrefabInstance: {fileID: 0}
  m_PrefabAsset: {fileID: 0}
  serializedVersion: 6
  m_Component:
  - component: {fileID: 1066004756}
  - component: {fileID: 1066004759}
  - component: {fileID: 1066004758}
  - component: {fileID: 1066004757}
  - component: {fileID: 1066004760}
  m_Layer: 5
  m_Name: AnchorCanvas
  m_TagString: Untagged
  m_Icon: {fileID: 0}
  m_NavMeshLayer: 0
  m_StaticEditorFlags: 0
  m_IsActive: 1
--- !u!224 &1066004756
RectTransform:
  m_ObjectHideFlags: 0
  m_CorrespondingSourceObject: {fileID: 0}
  m_PrefabInstance: {fileID: 0}
  m_PrefabAsset: {fileID: 0}
  m_GameObject: {fileID: 1066004755}
  m_LocalRotation: {x: 0, y: 0, z: 0, w: 1}
  m_LocalPosition: {x: 0, y: 0, z: 0}
  m_LocalScale: {x: 1, y: 1, z: 1}
  m_Children:
  - {fileID: 196387849}
  - {fileID: 555634807}
  - {fileID: 2140725095}
  - {fileID: 592271324}
  - {fileID: 693622090}
  m_Father: {fileID: 2076228659}
  m_RootOrder: 0
  m_LocalEulerAnglesHint: {x: 0, y: 0, z: 0}
  m_AnchorMin: {x: 0, y: 0}
  m_AnchorMax: {x: 1, y: 1}
  m_AnchoredPosition: {x: 0, y: 0}
  m_SizeDelta: {x: 0, y: 0}
  m_Pivot: {x: 0.5, y: 0.5}
--- !u!114 &1066004757
MonoBehaviour:
  m_ObjectHideFlags: 0
  m_CorrespondingSourceObject: {fileID: 0}
  m_PrefabInstance: {fileID: 0}
  m_PrefabAsset: {fileID: 0}
  m_GameObject: {fileID: 1066004755}
  m_Enabled: 1
  m_EditorHideFlags: 0
  m_Script: {fileID: 11500000, guid: dc42784cf147c0c48a680349fa168899, type: 3}
  m_Name: 
  m_EditorClassIdentifier: 
  m_IgnoreReversedGraphics: 1
  m_BlockingObjects: 0
  m_BlockingMask:
    serializedVersion: 2
    m_Bits: 4294967295
--- !u!114 &1066004758
MonoBehaviour:
  m_ObjectHideFlags: 0
  m_CorrespondingSourceObject: {fileID: 0}
  m_PrefabInstance: {fileID: 0}
  m_PrefabAsset: {fileID: 0}
  m_GameObject: {fileID: 1066004755}
  m_Enabled: 1
  m_EditorHideFlags: 0
  m_Script: {fileID: 11500000, guid: 0cd44c1031e13a943bb63640046fad76, type: 3}
  m_Name: 
  m_EditorClassIdentifier: 
  m_UiScaleMode: 0
  m_ReferencePixelsPerUnit: 100
  m_ScaleFactor: 1
  m_ReferenceResolution: {x: 800, y: 600}
  m_ScreenMatchMode: 0
  m_MatchWidthOrHeight: 0
  m_PhysicalUnit: 3
  m_FallbackScreenDPI: 96
  m_DefaultSpriteDPI: 96
  m_DynamicPixelsPerUnit: 1
--- !u!223 &1066004759
Canvas:
  m_ObjectHideFlags: 0
  m_CorrespondingSourceObject: {fileID: 0}
  m_PrefabInstance: {fileID: 0}
  m_PrefabAsset: {fileID: 0}
  m_GameObject: {fileID: 1066004755}
  m_Enabled: 1
  serializedVersion: 3
  m_RenderMode: 0
  m_Camera: {fileID: 0}
  m_PlaneDistance: 100
  m_PixelPerfect: 0
  m_ReceivesEvents: 1
  m_OverrideSorting: 0
  m_OverridePixelPerfect: 0
  m_SortingBucketNormalizedSize: 0
  m_AdditionalShaderChannelsFlag: 0
  m_SortingLayerID: 0
  m_SortingOrder: 0
  m_TargetDisplay: 0
--- !u!114 &1066004760
MonoBehaviour:
  m_ObjectHideFlags: 0
  m_CorrespondingSourceObject: {fileID: 0}
  m_PrefabInstance: {fileID: 0}
  m_PrefabAsset: {fileID: 0}
  m_GameObject: {fileID: 1066004755}
  m_Enabled: 1
  m_EditorHideFlags: 0
  m_Script: {fileID: 11500000, guid: d3ad9c3154d74db478275a7d33a2f5e7, type: 3}
  m_Name: 
  m_EditorClassIdentifier: 
  Anchor_NW: {fileID: 592271325}
  Anchor_SW: {fileID: 2140725096}
  Anchor_NE: {fileID: 693622091}
  Anchor_SE: {fileID: 555634808}
--- !u!1 &1150836512
GameObject:
  m_ObjectHideFlags: 0
  m_CorrespondingSourceObject: {fileID: 0}
  m_PrefabInstance: {fileID: 0}
  m_PrefabAsset: {fileID: 0}
  serializedVersion: 6
  m_Component:
  - component: {fileID: 1150836513}
  - component: {fileID: 1150836515}
  - component: {fileID: 1150836514}
  m_Layer: 5
  m_Name: Text
  m_TagString: Untagged
  m_Icon: {fileID: 0}
  m_NavMeshLayer: 0
  m_StaticEditorFlags: 0
  m_IsActive: 1
--- !u!224 &1150836513
RectTransform:
  m_ObjectHideFlags: 0
  m_CorrespondingSourceObject: {fileID: 0}
  m_PrefabInstance: {fileID: 0}
  m_PrefabAsset: {fileID: 0}
  m_GameObject: {fileID: 1150836512}
  m_LocalRotation: {x: 0, y: 0, z: 0, w: 1}
  m_LocalPosition: {x: 0, y: 0, z: 0}
  m_LocalScale: {x: 1, y: 1, z: 1}
  m_Children: []
  m_Father: {fileID: 226025080}
  m_RootOrder: 0
  m_LocalEulerAnglesHint: {x: 0, y: 0, z: 0}
  m_AnchorMin: {x: 0, y: 1}
  m_AnchorMax: {x: 1, y: 1}
  m_AnchoredPosition: {x: -0.000005722046, y: -9.623}
  m_SizeDelta: {x: 0.3199997, y: 19.525}
  m_Pivot: {x: 0.5, y: 0.5}
--- !u!114 &1150836514
MonoBehaviour:
  m_ObjectHideFlags: 0
  m_CorrespondingSourceObject: {fileID: 0}
  m_PrefabInstance: {fileID: 0}
  m_PrefabAsset: {fileID: 0}
  m_GameObject: {fileID: 1150836512}
  m_Enabled: 1
  m_EditorHideFlags: 0
  m_Script: {fileID: 11500000, guid: 5f7201a12d95ffc409449d95f23cf332, type: 3}
  m_Name: 
  m_EditorClassIdentifier: 
  m_Material: {fileID: 0}
  m_Color: {r: 0.5372549, g: 0, b: 0, a: 1}
  m_RaycastTarget: 1
  m_OnCullStateChanged:
    m_PersistentCalls:
      m_Calls: []
  m_FontData:
    m_Font: {fileID: 12800000, guid: 5eb42640a823f0144bbb5a3be216d90f, type: 3}
    m_FontSize: 16
    m_FontStyle: 0
    m_BestFit: 0
    m_MinSize: 0
    m_MaxSize: 40
    m_Alignment: 4
    m_AlignByGeometry: 0
    m_RichText: 1
    m_HorizontalOverflow: 0
    m_VerticalOverflow: 0
    m_LineSpacing: 1
  m_Text: "\u27B2"
--- !u!222 &1150836515
CanvasRenderer:
  m_ObjectHideFlags: 0
  m_CorrespondingSourceObject: {fileID: 0}
  m_PrefabInstance: {fileID: 0}
  m_PrefabAsset: {fileID: 0}
  m_GameObject: {fileID: 1150836512}
  m_CullTransparentMesh: 0
--- !u!1 &1167284413
GameObject:
  m_ObjectHideFlags: 0
  m_CorrespondingSourceObject: {fileID: 0}
  m_PrefabInstance: {fileID: 0}
  m_PrefabAsset: {fileID: 0}
  serializedVersion: 6
  m_Component:
  - component: {fileID: 1167284414}
  - component: {fileID: 1167284417}
  - component: {fileID: 1167284416}
  - component: {fileID: 1167284415}
  m_Layer: 5
  m_Name: Address
  m_TagString: Untagged
  m_Icon: {fileID: 0}
  m_NavMeshLayer: 0
  m_StaticEditorFlags: 0
  m_IsActive: 0
--- !u!224 &1167284414
RectTransform:
  m_ObjectHideFlags: 0
  m_CorrespondingSourceObject: {fileID: 0}
  m_PrefabInstance: {fileID: 0}
  m_PrefabAsset: {fileID: 0}
  m_GameObject: {fileID: 1167284413}
  m_LocalRotation: {x: -0, y: -0, z: -0, w: 1}
  m_LocalPosition: {x: 0, y: 0, z: 0}
  m_LocalScale: {x: 1, y: 1, z: 1}
  m_Children:
  - {fileID: 1335882683}
  - {fileID: 768244094}
  m_Father: {fileID: 386484134}
  m_RootOrder: 3
  m_LocalEulerAnglesHint: {x: 0, y: 0, z: 0}
  m_AnchorMin: {x: 0, y: 1}
  m_AnchorMax: {x: 1, y: 1}
  m_AnchoredPosition: {x: 0, y: -36.095215}
  m_SizeDelta: {x: -24.929993, y: 35.649994}
  m_Pivot: {x: 0.5, y: 0.5}
--- !u!114 &1167284415
MonoBehaviour:
  m_ObjectHideFlags: 0
  m_CorrespondingSourceObject: {fileID: 0}
  m_PrefabInstance: {fileID: 0}
  m_PrefabAsset: {fileID: 0}
  m_GameObject: {fileID: 1167284413}
  m_Enabled: 1
  m_EditorHideFlags: 0
  m_Script: {fileID: 11500000, guid: d199490a83bb2b844b9695cbf13b01ef, type: 3}
  m_Name: 
  m_EditorClassIdentifier: 
  m_Navigation:
    m_Mode: 3
    m_SelectOnUp: {fileID: 0}
    m_SelectOnDown: {fileID: 0}
    m_SelectOnLeft: {fileID: 0}
    m_SelectOnRight: {fileID: 0}
  m_Transition: 1
  m_Colors:
    m_NormalColor: {r: 1, g: 1, b: 1, a: 1}
    m_HighlightedColor: {r: 0.9607843, g: 0.9607843, b: 0.9607843, a: 1}
    m_PressedColor: {r: 0.78431374, g: 0.78431374, b: 0.78431374, a: 1}
    m_SelectedColor: {r: 0.9607843, g: 0.9607843, b: 0.9607843, a: 1}
    m_DisabledColor: {r: 0.78431374, g: 0.78431374, b: 0.78431374, a: 0.5019608}
    m_ColorMultiplier: 1
    m_FadeDuration: 0.1
  m_SpriteState:
    m_HighlightedSprite: {fileID: 0}
    m_PressedSprite: {fileID: 0}
    m_SelectedSprite: {fileID: 0}
    m_DisabledSprite: {fileID: 0}
  m_AnimationTriggers:
    m_NormalTrigger: Normal
    m_HighlightedTrigger: Highlighted
    m_PressedTrigger: Pressed
    m_SelectedTrigger: Selected
    m_DisabledTrigger: Disabled
  m_Interactable: 1
  m_TargetGraphic: {fileID: 1167284416}
  m_TextComponent: {fileID: 768244095}
  m_Placeholder: {fileID: 1335882684}
  m_ContentType: 0
  m_InputType: 0
  m_AsteriskChar: 42
  m_KeyboardType: 0
  m_LineType: 0
  m_HideMobileInput: 0
  m_CharacterValidation: 0
  m_CharacterLimit: 0
  m_OnEndEdit:
    m_PersistentCalls:
      m_Calls: []
  m_OnValueChanged:
    m_PersistentCalls:
      m_Calls: []
  m_CaretColor: {r: 0.19607843, g: 0.19607843, b: 0.19607843, a: 1}
  m_CustomCaretColor: 0
  m_SelectionColor: {r: 0.65882355, g: 0.80784315, b: 1, a: 0.7529412}
  m_Text: 
  m_CaretBlinkRate: 0.85
  m_CaretWidth: 1
  m_ReadOnly: 0
--- !u!114 &1167284416
MonoBehaviour:
  m_ObjectHideFlags: 0
  m_CorrespondingSourceObject: {fileID: 0}
  m_PrefabInstance: {fileID: 0}
  m_PrefabAsset: {fileID: 0}
  m_GameObject: {fileID: 1167284413}
  m_Enabled: 1
  m_EditorHideFlags: 0
  m_Script: {fileID: 11500000, guid: fe87c0e1cc204ed48ad3b37840f39efc, type: 3}
  m_Name: 
  m_EditorClassIdentifier: 
  m_Material: {fileID: 0}
  m_Color: {r: 1, g: 1, b: 1, a: 1}
  m_RaycastTarget: 1
  m_OnCullStateChanged:
    m_PersistentCalls:
      m_Calls: []
  m_Sprite: {fileID: 10911, guid: 0000000000000000f000000000000000, type: 0}
  m_Type: 1
  m_PreserveAspect: 0
  m_FillCenter: 1
  m_FillMethod: 4
  m_FillAmount: 1
  m_FillClockwise: 1
  m_FillOrigin: 0
  m_UseSpriteMesh: 0
  m_PixelsPerUnitMultiplier: 1
--- !u!222 &1167284417
CanvasRenderer:
  m_ObjectHideFlags: 0
  m_CorrespondingSourceObject: {fileID: 0}
  m_PrefabInstance: {fileID: 0}
  m_PrefabAsset: {fileID: 0}
  m_GameObject: {fileID: 1167284413}
  m_CullTransparentMesh: 0
--- !u!1 &1173000999
GameObject:
  m_ObjectHideFlags: 0
  m_CorrespondingSourceObject: {fileID: 0}
  m_PrefabInstance: {fileID: 0}
  m_PrefabAsset: {fileID: 0}
  serializedVersion: 6
  m_Component:
  - component: {fileID: 1173001000}
  - component: {fileID: 1173001003}
  - component: {fileID: 1173001002}
  - component: {fileID: 1173001001}
  m_Layer: 5
  m_Name: Save
  m_TagString: Untagged
  m_Icon: {fileID: 0}
  m_NavMeshLayer: 0
  m_StaticEditorFlags: 0
  m_IsActive: 1
--- !u!224 &1173001000
RectTransform:
  m_ObjectHideFlags: 0
  m_CorrespondingSourceObject: {fileID: 0}
  m_PrefabInstance: {fileID: 0}
  m_PrefabAsset: {fileID: 0}
  m_GameObject: {fileID: 1173000999}
  m_LocalRotation: {x: -0, y: -0, z: -0, w: 1}
  m_LocalPosition: {x: 0, y: 0, z: 0}
  m_LocalScale: {x: 1, y: 1, z: 1}
  m_Children:
  - {fileID: 1001560857}
  - {fileID: 110040306}
  m_Father: {fileID: 1774187548}
  m_RootOrder: 1
  m_LocalEulerAnglesHint: {x: 0, y: 0, z: 0}
  m_AnchorMin: {x: 0, y: 0}
  m_AnchorMax: {x: 0, y: 1}
  m_AnchoredPosition: {x: 45.38948, y: 0.27030945}
  m_SizeDelta: {x: 84.62, y: -12.540039}
  m_Pivot: {x: 0.5, y: 0.5}
--- !u!114 &1173001001
MonoBehaviour:
  m_ObjectHideFlags: 0
  m_CorrespondingSourceObject: {fileID: 0}
  m_PrefabInstance: {fileID: 0}
  m_PrefabAsset: {fileID: 0}
  m_GameObject: {fileID: 1173000999}
  m_Enabled: 1
  m_EditorHideFlags: 0
  m_Script: {fileID: 11500000, guid: 4e29b1a8efbd4b44bb3f3716e73f07ff, type: 3}
  m_Name: 
  m_EditorClassIdentifier: 
  m_Navigation:
    m_Mode: 3
    m_SelectOnUp: {fileID: 0}
    m_SelectOnDown: {fileID: 0}
    m_SelectOnLeft: {fileID: 0}
    m_SelectOnRight: {fileID: 0}
  m_Transition: 1
  m_Colors:
    m_NormalColor: {r: 1, g: 1, b: 1, a: 1}
    m_HighlightedColor: {r: 0.8117647, g: 0.8955882, b: 0.9, a: 1}
    m_PressedColor: {r: 0.63, g: 0.873, b: 0.9, a: 1}
    m_SelectedColor: {r: 0.8117647, g: 0.8955882, b: 0.9, a: 1}
    m_DisabledColor: {r: 0.78431374, g: 0.78431374, b: 0.78431374, a: 0.5019608}
    m_ColorMultiplier: 1
    m_FadeDuration: 0.1
  m_SpriteState:
    m_HighlightedSprite: {fileID: 0}
    m_PressedSprite: {fileID: 0}
    m_SelectedSprite: {fileID: 0}
    m_DisabledSprite: {fileID: 0}
  m_AnimationTriggers:
    m_NormalTrigger: Normal
    m_HighlightedTrigger: Highlighted
    m_PressedTrigger: Pressed
    m_SelectedTrigger: Selected
    m_DisabledTrigger: Disabled
  m_Interactable: 1
  m_TargetGraphic: {fileID: 1173001002}
  m_OnClick:
    m_PersistentCalls:
      m_Calls: []
--- !u!114 &1173001002
MonoBehaviour:
  m_ObjectHideFlags: 0
  m_CorrespondingSourceObject: {fileID: 0}
  m_PrefabInstance: {fileID: 0}
  m_PrefabAsset: {fileID: 0}
  m_GameObject: {fileID: 1173000999}
  m_Enabled: 1
  m_EditorHideFlags: 0
  m_Script: {fileID: 11500000, guid: fe87c0e1cc204ed48ad3b37840f39efc, type: 3}
  m_Name: 
  m_EditorClassIdentifier: 
  m_Material: {fileID: 0}
  m_Color: {r: 1, g: 1, b: 1, a: 1}
  m_RaycastTarget: 1
  m_OnCullStateChanged:
    m_PersistentCalls:
      m_Calls: []
  m_Sprite: {fileID: 10905, guid: 0000000000000000f000000000000000, type: 0}
  m_Type: 1
  m_PreserveAspect: 0
  m_FillCenter: 1
  m_FillMethod: 4
  m_FillAmount: 1
  m_FillClockwise: 1
  m_FillOrigin: 0
  m_UseSpriteMesh: 0
  m_PixelsPerUnitMultiplier: 1
--- !u!222 &1173001003
CanvasRenderer:
  m_ObjectHideFlags: 0
  m_CorrespondingSourceObject: {fileID: 0}
  m_PrefabInstance: {fileID: 0}
  m_PrefabAsset: {fileID: 0}
  m_GameObject: {fileID: 1173000999}
  m_CullTransparentMesh: 0
--- !u!1001 &1205137230
PrefabInstance:
  m_ObjectHideFlags: 0
  serializedVersion: 2
  m_Modification:
    m_TransformParent: {fileID: 0}
    m_Modifications:
    - target: {fileID: 5594514018054999433, guid: 9dfeada406321b740812b2b9376c5799,
        type: 3}
      propertyPath: m_Name
      value: Connection Manager
      objectReference: {fileID: 0}
    - target: {fileID: 5594514018054999432, guid: 9dfeada406321b740812b2b9376c5799,
        type: 3}
      propertyPath: m_LocalPosition.x
      value: 0
      objectReference: {fileID: 0}
    - target: {fileID: 5594514018054999432, guid: 9dfeada406321b740812b2b9376c5799,
        type: 3}
      propertyPath: m_LocalPosition.y
      value: 0
      objectReference: {fileID: 0}
    - target: {fileID: 5594514018054999432, guid: 9dfeada406321b740812b2b9376c5799,
        type: 3}
      propertyPath: m_LocalPosition.z
      value: 0
      objectReference: {fileID: 0}
    - target: {fileID: 5594514018054999432, guid: 9dfeada406321b740812b2b9376c5799,
        type: 3}
      propertyPath: m_LocalRotation.x
      value: 0
      objectReference: {fileID: 0}
    - target: {fileID: 5594514018054999432, guid: 9dfeada406321b740812b2b9376c5799,
        type: 3}
      propertyPath: m_LocalRotation.y
      value: 0
      objectReference: {fileID: 0}
    - target: {fileID: 5594514018054999432, guid: 9dfeada406321b740812b2b9376c5799,
        type: 3}
      propertyPath: m_LocalRotation.z
      value: 0
      objectReference: {fileID: 0}
    - target: {fileID: 5594514018054999432, guid: 9dfeada406321b740812b2b9376c5799,
        type: 3}
      propertyPath: m_LocalRotation.w
      value: 1
      objectReference: {fileID: 0}
    - target: {fileID: 5594514018054999432, guid: 9dfeada406321b740812b2b9376c5799,
        type: 3}
      propertyPath: m_RootOrder
      value: 1
      objectReference: {fileID: 0}
    - target: {fileID: 5594514018054999432, guid: 9dfeada406321b740812b2b9376c5799,
        type: 3}
      propertyPath: m_LocalEulerAnglesHint.x
      value: 0
      objectReference: {fileID: 0}
    - target: {fileID: 5594514018054999432, guid: 9dfeada406321b740812b2b9376c5799,
        type: 3}
      propertyPath: m_LocalEulerAnglesHint.y
      value: 0
      objectReference: {fileID: 0}
    - target: {fileID: 5594514018054999432, guid: 9dfeada406321b740812b2b9376c5799,
        type: 3}
      propertyPath: m_LocalEulerAnglesHint.z
      value: 0
      objectReference: {fileID: 0}
    m_RemovedComponents: []
  m_SourcePrefab: {fileID: 100100000, guid: 9dfeada406321b740812b2b9376c5799, type: 3}
--- !u!1 &1240400255
GameObject:
  m_ObjectHideFlags: 0
  m_CorrespondingSourceObject: {fileID: 0}
  m_PrefabInstance: {fileID: 0}
  m_PrefabAsset: {fileID: 0}
  serializedVersion: 6
  m_Component:
  - component: {fileID: 1240400256}
  - component: {fileID: 1240400258}
  - component: {fileID: 1240400257}
  m_Layer: 5
  m_Name: Wheel
  m_TagString: Untagged
  m_Icon: {fileID: 0}
  m_NavMeshLayer: 0
  m_StaticEditorFlags: 0
  m_IsActive: 1
--- !u!224 &1240400256
RectTransform:
  m_ObjectHideFlags: 0
  m_CorrespondingSourceObject: {fileID: 0}
  m_PrefabInstance: {fileID: 0}
  m_PrefabAsset: {fileID: 0}
  m_GameObject: {fileID: 1240400255}
  m_LocalRotation: {x: -0, y: -0, z: -0, w: 1}
  m_LocalPosition: {x: 0, y: 0, z: 0}
  m_LocalScale: {x: 1, y: 1, z: 1}
  m_Children: []
  m_Father: {fileID: 2000808108}
  m_RootOrder: 3
  m_LocalEulerAnglesHint: {x: 0, y: 0, z: 0}
  m_AnchorMin: {x: 0, y: 1}
  m_AnchorMax: {x: 1, y: 1}
  m_AnchoredPosition: {x: 98.170525, y: -54.68905}
  m_SizeDelta: {x: -215.01, y: 23.149994}
  m_Pivot: {x: 0.5, y: 0.5}
--- !u!114 &1240400257
MonoBehaviour:
  m_ObjectHideFlags: 0
  m_CorrespondingSourceObject: {fileID: 0}
  m_PrefabInstance: {fileID: 0}
  m_PrefabAsset: {fileID: 0}
  m_GameObject: {fileID: 1240400255}
  m_Enabled: 1
  m_EditorHideFlags: 0
  m_Script: {fileID: 11500000, guid: fe87c0e1cc204ed48ad3b37840f39efc, type: 3}
  m_Name: 
  m_EditorClassIdentifier: 
  m_Material: {fileID: 0}
  m_Color: {r: 0, g: 0, b: 0, a: 1}
  m_RaycastTarget: 0
  m_OnCullStateChanged:
    m_PersistentCalls:
      m_Calls: []
  m_Sprite: {fileID: 21300000, guid: d2dd953ad526fd64e892fcf0393f8e18, type: 3}
  m_Type: 0
  m_PreserveAspect: 0
  m_FillCenter: 1
  m_FillMethod: 4
  m_FillAmount: 1
  m_FillClockwise: 1
  m_FillOrigin: 0
  m_UseSpriteMesh: 0
  m_PixelsPerUnitMultiplier: 1
--- !u!222 &1240400258
CanvasRenderer:
  m_ObjectHideFlags: 0
  m_CorrespondingSourceObject: {fileID: 0}
  m_PrefabInstance: {fileID: 0}
  m_PrefabAsset: {fileID: 0}
  m_GameObject: {fileID: 1240400255}
  m_CullTransparentMesh: 0
--- !u!1 &1261714362
GameObject:
  m_ObjectHideFlags: 0
  m_CorrespondingSourceObject: {fileID: 0}
  m_PrefabInstance: {fileID: 0}
  m_PrefabAsset: {fileID: 0}
  serializedVersion: 6
  m_Component:
  - component: {fileID: 1261714363}
  m_Layer: 5
  m_Name: Content
  m_TagString: Untagged
  m_Icon: {fileID: 0}
  m_NavMeshLayer: 0
  m_StaticEditorFlags: 0
  m_IsActive: 1
--- !u!224 &1261714363
RectTransform:
  m_ObjectHideFlags: 0
  m_CorrespondingSourceObject: {fileID: 0}
  m_PrefabInstance: {fileID: 0}
  m_PrefabAsset: {fileID: 0}
  m_GameObject: {fileID: 1261714362}
  m_LocalRotation: {x: -0, y: -0, z: -0, w: 1}
  m_LocalPosition: {x: 0, y: 0, z: 0}
  m_LocalScale: {x: 1, y: 1, z: 1}
  m_Children: []
  m_Father: {fileID: 1422712164}
  m_RootOrder: 0
  m_LocalEulerAnglesHint: {x: 0, y: 0, z: 0}
  m_AnchorMin: {x: 0, y: 1}
  m_AnchorMax: {x: 1, y: 1}
  m_AnchoredPosition: {x: 0.0019872747, y: -0.00010681152}
  m_SizeDelta: {x: 0, y: 131.70001}
  m_Pivot: {x: 0, y: 1}
--- !u!1001 &1273282774
PrefabInstance:
  m_ObjectHideFlags: 0
  serializedVersion: 2
  m_Modification:
    m_TransformParent: {fileID: 2000808108}
    m_Modifications:
    - target: {fileID: 4751418848949287456, guid: 9c542219a0eec15448e8897cc2fc232d,
        type: 3}
      propertyPath: m_Name
      value: URL Label
      objectReference: {fileID: 0}
    - target: {fileID: 4751418848949287459, guid: 9c542219a0eec15448e8897cc2fc232d,
        type: 3}
      propertyPath: m_LocalPosition.x
      value: 0
      objectReference: {fileID: 0}
    - target: {fileID: 4751418848949287459, guid: 9c542219a0eec15448e8897cc2fc232d,
        type: 3}
      propertyPath: m_LocalPosition.y
      value: 0
      objectReference: {fileID: 0}
    - target: {fileID: 4751418848949287459, guid: 9c542219a0eec15448e8897cc2fc232d,
        type: 3}
      propertyPath: m_LocalPosition.z
      value: 0
      objectReference: {fileID: 0}
    - target: {fileID: 4751418848949287459, guid: 9c542219a0eec15448e8897cc2fc232d,
        type: 3}
      propertyPath: m_LocalRotation.x
      value: -0
      objectReference: {fileID: 0}
    - target: {fileID: 4751418848949287459, guid: 9c542219a0eec15448e8897cc2fc232d,
        type: 3}
      propertyPath: m_LocalRotation.y
      value: -0
      objectReference: {fileID: 0}
    - target: {fileID: 4751418848949287459, guid: 9c542219a0eec15448e8897cc2fc232d,
        type: 3}
      propertyPath: m_LocalRotation.z
      value: -0
      objectReference: {fileID: 0}
    - target: {fileID: 4751418848949287459, guid: 9c542219a0eec15448e8897cc2fc232d,
        type: 3}
      propertyPath: m_LocalRotation.w
      value: 1
      objectReference: {fileID: 0}
    - target: {fileID: 4751418848949287459, guid: 9c542219a0eec15448e8897cc2fc232d,
        type: 3}
      propertyPath: m_RootOrder
      value: 1
      objectReference: {fileID: 0}
    - target: {fileID: 4751418848949287459, guid: 9c542219a0eec15448e8897cc2fc232d,
        type: 3}
      propertyPath: m_LocalEulerAnglesHint.x
      value: 0
      objectReference: {fileID: 0}
    - target: {fileID: 4751418848949287459, guid: 9c542219a0eec15448e8897cc2fc232d,
        type: 3}
      propertyPath: m_LocalEulerAnglesHint.y
      value: 0
      objectReference: {fileID: 0}
    - target: {fileID: 4751418848949287459, guid: 9c542219a0eec15448e8897cc2fc232d,
        type: 3}
      propertyPath: m_LocalEulerAnglesHint.z
      value: 0
      objectReference: {fileID: 0}
    - target: {fileID: 4751418848949287459, guid: 9c542219a0eec15448e8897cc2fc232d,
        type: 3}
      propertyPath: m_AnchoredPosition.x
      value: 2.9800034
      objectReference: {fileID: 0}
    - target: {fileID: 4751418848949287459, guid: 9c542219a0eec15448e8897cc2fc232d,
        type: 3}
      propertyPath: m_AnchoredPosition.y
      value: -1.5
      objectReference: {fileID: 0}
    - target: {fileID: 4751418848949287459, guid: 9c542219a0eec15448e8897cc2fc232d,
        type: 3}
      propertyPath: m_SizeDelta.x
      value: -6.11
      objectReference: {fileID: 0}
    - target: {fileID: 4751418848949287459, guid: 9c542219a0eec15448e8897cc2fc232d,
        type: 3}
      propertyPath: m_SizeDelta.y
      value: 34.94
      objectReference: {fileID: 0}
    - target: {fileID: 4751418848949287459, guid: 9c542219a0eec15448e8897cc2fc232d,
        type: 3}
      propertyPath: m_AnchorMin.x
      value: 0
      objectReference: {fileID: 0}
    - target: {fileID: 4751418848949287459, guid: 9c542219a0eec15448e8897cc2fc232d,
        type: 3}
      propertyPath: m_AnchorMin.y
      value: 1
      objectReference: {fileID: 0}
    - target: {fileID: 4751418848949287459, guid: 9c542219a0eec15448e8897cc2fc232d,
        type: 3}
      propertyPath: m_AnchorMax.x
      value: 1
      objectReference: {fileID: 0}
    - target: {fileID: 4751418848949287459, guid: 9c542219a0eec15448e8897cc2fc232d,
        type: 3}
      propertyPath: m_AnchorMax.y
      value: 1
      objectReference: {fileID: 0}
    - target: {fileID: 4751418848949287459, guid: 9c542219a0eec15448e8897cc2fc232d,
        type: 3}
      propertyPath: m_Pivot.x
      value: 0
      objectReference: {fileID: 0}
    - target: {fileID: 4751418848949287459, guid: 9c542219a0eec15448e8897cc2fc232d,
        type: 3}
      propertyPath: m_Pivot.y
      value: 1
      objectReference: {fileID: 0}
    - target: {fileID: 4751418848949287459, guid: 9c542219a0eec15448e8897cc2fc232d,
        type: 3}
      propertyPath: m_LocalScale.x
      value: 1
      objectReference: {fileID: 0}
    - target: {fileID: 4751418848949287459, guid: 9c542219a0eec15448e8897cc2fc232d,
        type: 3}
      propertyPath: m_LocalScale.y
      value: 1
      objectReference: {fileID: 0}
    - target: {fileID: 4751418848949287459, guid: 9c542219a0eec15448e8897cc2fc232d,
        type: 3}
      propertyPath: m_LocalScale.z
      value: 1
      objectReference: {fileID: 0}
    - target: {fileID: 4751418848485331711, guid: 9c542219a0eec15448e8897cc2fc232d,
        type: 3}
      propertyPath: m_AnchoredPosition.y
      value: -18.218
      objectReference: {fileID: 0}
    - target: {fileID: 4751418848485331711, guid: 9c542219a0eec15448e8897cc2fc232d,
        type: 3}
      propertyPath: m_SizeDelta.y
      value: 36.442
      objectReference: {fileID: 0}
    - target: {fileID: 4751418848485331711, guid: 9c542219a0eec15448e8897cc2fc232d,
        type: 3}
      propertyPath: m_AnchoredPosition.x
      value: 0.0015869141
      objectReference: {fileID: 0}
    - target: {fileID: 4751418848485331711, guid: 9c542219a0eec15448e8897cc2fc232d,
        type: 3}
      propertyPath: m_SizeDelta.x
      value: 0
      objectReference: {fileID: 0}
    - target: {fileID: 4751418848485331710, guid: 9c542219a0eec15448e8897cc2fc232d,
        type: 3}
      propertyPath: m_FontData.m_FontStyle
      value: 1
      objectReference: {fileID: 0}
    - target: {fileID: 4751418848485331710, guid: 9c542219a0eec15448e8897cc2fc232d,
        type: 3}
      propertyPath: m_Color.r
      value: 0
      objectReference: {fileID: 0}
    - target: {fileID: 4751418848485331710, guid: 9c542219a0eec15448e8897cc2fc232d,
        type: 3}
      propertyPath: m_Color.g
      value: 0
      objectReference: {fileID: 0}
    - target: {fileID: 4751418848485331710, guid: 9c542219a0eec15448e8897cc2fc232d,
        type: 3}
      propertyPath: m_Color.b
      value: 0
      objectReference: {fileID: 0}
    - target: {fileID: 4751418848485331710, guid: 9c542219a0eec15448e8897cc2fc232d,
        type: 3}
      propertyPath: m_Text
      value: "http://localhost:11311 \u2192"
      objectReference: {fileID: 0}
    - target: {fileID: 4751418848485331710, guid: 9c542219a0eec15448e8897cc2fc232d,
        type: 3}
      propertyPath: m_FontData.m_Alignment
      value: 4
      objectReference: {fileID: 0}
    - target: {fileID: 4751418848485331710, guid: 9c542219a0eec15448e8897cc2fc232d,
        type: 3}
      propertyPath: m_FontData.m_FontSize
      value: 12
      objectReference: {fileID: 0}
    - target: {fileID: 4751418848485331710, guid: 9c542219a0eec15448e8897cc2fc232d,
        type: 3}
      propertyPath: m_RaycastTarget
      value: 0
      objectReference: {fileID: 0}
    m_RemovedComponents: []
  m_SourcePrefab: {fileID: 100100000, guid: 9c542219a0eec15448e8897cc2fc232d, type: 3}
--- !u!224 &1273282775 stripped
RectTransform:
  m_CorrespondingSourceObject: {fileID: 4751418848949287459, guid: 9c542219a0eec15448e8897cc2fc232d,
    type: 3}
  m_PrefabInstance: {fileID: 1273282774}
  m_PrefabAsset: {fileID: 0}
--- !u!1 &1320554712
GameObject:
  m_ObjectHideFlags: 0
  m_CorrespondingSourceObject: {fileID: 0}
  m_PrefabInstance: {fileID: 0}
  m_PrefabAsset: {fileID: 0}
  serializedVersion: 6
  m_Component:
  - component: {fileID: 1320554713}
  - component: {fileID: 1320554715}
  - component: {fileID: 1320554714}
  m_Layer: 5
  m_Name: Image
  m_TagString: Untagged
  m_Icon: {fileID: 0}
  m_NavMeshLayer: 0
  m_StaticEditorFlags: 0
  m_IsActive: 1
--- !u!224 &1320554713
RectTransform:
  m_ObjectHideFlags: 0
  m_CorrespondingSourceObject: {fileID: 0}
  m_PrefabInstance: {fileID: 0}
  m_PrefabAsset: {fileID: 0}
  m_GameObject: {fileID: 1320554712}
  m_LocalRotation: {x: 0, y: 0, z: 0, w: 1}
  m_LocalPosition: {x: 0, y: 0, z: 0}
  m_LocalScale: {x: 1, y: 1, z: 1}
  m_Children: []
  m_Father: {fileID: 1613025853}
  m_RootOrder: 1
  m_LocalEulerAnglesHint: {x: 0, y: 0, z: 0}
  m_AnchorMin: {x: 0.5, y: 0}
  m_AnchorMax: {x: 0.5, y: 1}
  m_AnchoredPosition: {x: -11.3, y: 1.0493164}
  m_SizeDelta: {x: 25.77, y: -9.64}
  m_Pivot: {x: 0.7785527, y: 0.44038618}
--- !u!114 &1320554714
MonoBehaviour:
  m_ObjectHideFlags: 0
  m_CorrespondingSourceObject: {fileID: 0}
  m_PrefabInstance: {fileID: 0}
  m_PrefabAsset: {fileID: 0}
  m_GameObject: {fileID: 1320554712}
  m_Enabled: 1
  m_EditorHideFlags: 0
  m_Script: {fileID: 11500000, guid: fe87c0e1cc204ed48ad3b37840f39efc, type: 3}
  m_Name: 
  m_EditorClassIdentifier: 
  m_Material: {fileID: 0}
  m_Color: {r: 0, g: 0, b: 0, a: 1}
  m_RaycastTarget: 0
  m_OnCullStateChanged:
    m_PersistentCalls:
      m_Calls: []
  m_Sprite: {fileID: 21300000, guid: 198b0a9409f91024296f6601fe031d83, type: 3}
  m_Type: 0
  m_PreserveAspect: 1
  m_FillCenter: 1
  m_FillMethod: 4
  m_FillAmount: 1
  m_FillClockwise: 1
  m_FillOrigin: 0
  m_UseSpriteMesh: 0
  m_PixelsPerUnitMultiplier: 1
--- !u!222 &1320554715
CanvasRenderer:
  m_ObjectHideFlags: 0
  m_CorrespondingSourceObject: {fileID: 0}
  m_PrefabInstance: {fileID: 0}
  m_PrefabAsset: {fileID: 0}
  m_GameObject: {fileID: 1320554712}
  m_CullTransparentMesh: 0
--- !u!1 &1335882682
GameObject:
  m_ObjectHideFlags: 0
  m_CorrespondingSourceObject: {fileID: 0}
  m_PrefabInstance: {fileID: 0}
  m_PrefabAsset: {fileID: 0}
  serializedVersion: 6
  m_Component:
  - component: {fileID: 1335882683}
  - component: {fileID: 1335882685}
  - component: {fileID: 1335882684}
  m_Layer: 5
  m_Name: Placeholder
  m_TagString: Untagged
  m_Icon: {fileID: 0}
  m_NavMeshLayer: 0
  m_StaticEditorFlags: 0
  m_IsActive: 1
--- !u!224 &1335882683
RectTransform:
  m_ObjectHideFlags: 0
  m_CorrespondingSourceObject: {fileID: 0}
  m_PrefabInstance: {fileID: 0}
  m_PrefabAsset: {fileID: 0}
  m_GameObject: {fileID: 1335882682}
  m_LocalRotation: {x: -0, y: -0, z: -0, w: 1}
  m_LocalPosition: {x: 0, y: 0, z: 0}
  m_LocalScale: {x: 1, y: 1, z: 1}
  m_Children: []
  m_Father: {fileID: 1167284414}
  m_RootOrder: 0
  m_LocalEulerAnglesHint: {x: 0, y: 0, z: 0}
  m_AnchorMin: {x: 0, y: 0}
  m_AnchorMax: {x: 1, y: 1}
  m_AnchoredPosition: {x: 0, y: -0.5000019}
  m_SizeDelta: {x: -20, y: -13}
  m_Pivot: {x: 0.5, y: 0.5}
--- !u!114 &1335882684
MonoBehaviour:
  m_ObjectHideFlags: 0
  m_CorrespondingSourceObject: {fileID: 0}
  m_PrefabInstance: {fileID: 0}
  m_PrefabAsset: {fileID: 0}
  m_GameObject: {fileID: 1335882682}
  m_Enabled: 1
  m_EditorHideFlags: 0
  m_Script: {fileID: 11500000, guid: 5f7201a12d95ffc409449d95f23cf332, type: 3}
  m_Name: 
  m_EditorClassIdentifier: 
  m_Material: {fileID: 0}
  m_Color: {r: 0.19607843, g: 0.19607843, b: 0.19607843, a: 0.5}
  m_RaycastTarget: 0
  m_OnCullStateChanged:
    m_PersistentCalls:
      m_Calls: []
  m_FontData:
    m_Font: {fileID: 12800000, guid: 07aef5eff1792cb478e0d50020d3e011, type: 3}
    m_FontSize: 12
    m_FontStyle: 2
    m_BestFit: 0
    m_MinSize: 1
    m_MaxSize: 40
    m_Alignment: 4
    m_AlignByGeometry: 0
    m_RichText: 1
    m_HorizontalOverflow: 0
    m_VerticalOverflow: 0
    m_LineSpacing: 1
  m_Text: http://192.168.0.1:11311
--- !u!222 &1335882685
CanvasRenderer:
  m_ObjectHideFlags: 0
  m_CorrespondingSourceObject: {fileID: 0}
  m_PrefabInstance: {fileID: 0}
  m_PrefabAsset: {fileID: 0}
  m_GameObject: {fileID: 1335882682}
  m_CullTransparentMesh: 0
--- !u!224 &1358578176 stripped
RectTransform:
  m_CorrespondingSourceObject: {fileID: 2332931896542372097, guid: a1a5bd15125d3410ab50e54beb05b61a,
    type: 3}
  m_PrefabInstance: {fileID: 911760821}
  m_PrefabAsset: {fileID: 0}
--- !u!1001 &1387724700
PrefabInstance:
  m_ObjectHideFlags: 0
  serializedVersion: 2
  m_Modification:
    m_TransformParent: {fileID: 637089656}
    m_Modifications:
    - target: {fileID: 2236944325299982083, guid: f4814752b52a24c4eb60c6322f4e24ab,
        type: 3}
      propertyPath: m_Name
      value: Slider
      objectReference: {fileID: 0}
    - target: {fileID: 2236944325299982082, guid: f4814752b52a24c4eb60c6322f4e24ab,
        type: 3}
      propertyPath: m_LocalPosition.x
      value: 0
      objectReference: {fileID: 0}
    - target: {fileID: 2236944325299982082, guid: f4814752b52a24c4eb60c6322f4e24ab,
        type: 3}
      propertyPath: m_LocalPosition.y
      value: 0
      objectReference: {fileID: 0}
    - target: {fileID: 2236944325299982082, guid: f4814752b52a24c4eb60c6322f4e24ab,
        type: 3}
      propertyPath: m_LocalPosition.z
      value: 0
      objectReference: {fileID: 0}
    - target: {fileID: 2236944325299982082, guid: f4814752b52a24c4eb60c6322f4e24ab,
        type: 3}
      propertyPath: m_LocalRotation.x
      value: -0
      objectReference: {fileID: 0}
    - target: {fileID: 2236944325299982082, guid: f4814752b52a24c4eb60c6322f4e24ab,
        type: 3}
      propertyPath: m_LocalRotation.y
      value: -0
      objectReference: {fileID: 0}
    - target: {fileID: 2236944325299982082, guid: f4814752b52a24c4eb60c6322f4e24ab,
        type: 3}
      propertyPath: m_LocalRotation.z
      value: -0
      objectReference: {fileID: 0}
    - target: {fileID: 2236944325299982082, guid: f4814752b52a24c4eb60c6322f4e24ab,
        type: 3}
      propertyPath: m_LocalRotation.w
      value: 1
      objectReference: {fileID: 0}
    - target: {fileID: 2236944325299982082, guid: f4814752b52a24c4eb60c6322f4e24ab,
        type: 3}
      propertyPath: m_RootOrder
      value: 1
      objectReference: {fileID: 0}
    - target: {fileID: 2236944325299982082, guid: f4814752b52a24c4eb60c6322f4e24ab,
        type: 3}
      propertyPath: m_LocalEulerAnglesHint.x
      value: 0
      objectReference: {fileID: 0}
    - target: {fileID: 2236944325299982082, guid: f4814752b52a24c4eb60c6322f4e24ab,
        type: 3}
      propertyPath: m_LocalEulerAnglesHint.y
      value: 0
      objectReference: {fileID: 0}
    - target: {fileID: 2236944325299982082, guid: f4814752b52a24c4eb60c6322f4e24ab,
        type: 3}
      propertyPath: m_LocalEulerAnglesHint.z
      value: 0
      objectReference: {fileID: 0}
    - target: {fileID: 2236944325299982082, guid: f4814752b52a24c4eb60c6322f4e24ab,
        type: 3}
      propertyPath: m_AnchoredPosition.x
      value: 0.16864014
      objectReference: {fileID: 0}
    - target: {fileID: 2236944325299982082, guid: f4814752b52a24c4eb60c6322f4e24ab,
        type: 3}
      propertyPath: m_AnchoredPosition.y
      value: -93
      objectReference: {fileID: 0}
    - target: {fileID: 2236944325299982082, guid: f4814752b52a24c4eb60c6322f4e24ab,
        type: 3}
      propertyPath: m_SizeDelta.x
      value: -0.17
      objectReference: {fileID: 0}
    - target: {fileID: 2236944325299982082, guid: f4814752b52a24c4eb60c6322f4e24ab,
        type: 3}
      propertyPath: m_SizeDelta.y
      value: 36.76
      objectReference: {fileID: 0}
    - target: {fileID: 2236944325299982082, guid: f4814752b52a24c4eb60c6322f4e24ab,
        type: 3}
      propertyPath: m_AnchorMin.x
      value: 0
      objectReference: {fileID: 0}
    - target: {fileID: 2236944325299982082, guid: f4814752b52a24c4eb60c6322f4e24ab,
        type: 3}
      propertyPath: m_AnchorMin.y
      value: 1
      objectReference: {fileID: 0}
    - target: {fileID: 2236944325299982082, guid: f4814752b52a24c4eb60c6322f4e24ab,
        type: 3}
      propertyPath: m_AnchorMax.x
      value: 1
      objectReference: {fileID: 0}
    - target: {fileID: 2236944325299982082, guid: f4814752b52a24c4eb60c6322f4e24ab,
        type: 3}
      propertyPath: m_AnchorMax.y
      value: 1
      objectReference: {fileID: 0}
    - target: {fileID: 2236944325299982082, guid: f4814752b52a24c4eb60c6322f4e24ab,
        type: 3}
      propertyPath: m_Pivot.x
      value: 0
      objectReference: {fileID: 0}
    - target: {fileID: 2236944325299982082, guid: f4814752b52a24c4eb60c6322f4e24ab,
        type: 3}
      propertyPath: m_Pivot.y
      value: 1
      objectReference: {fileID: 0}
    - target: {fileID: 2236944325183143424, guid: f4814752b52a24c4eb60c6322f4e24ab,
        type: 3}
      propertyPath: m_AnchoredPosition.x
      value: -1.2100983
      objectReference: {fileID: 0}
    - target: {fileID: 2236944325620495359, guid: f4814752b52a24c4eb60c6322f4e24ab,
        type: 3}
      propertyPath: m_AnchorMax.y
      value: 0
      objectReference: {fileID: 0}
    - target: {fileID: 2236944325119213105, guid: f4814752b52a24c4eb60c6322f4e24ab,
        type: 3}
      propertyPath: m_AnchorMax.y
      value: 0
      objectReference: {fileID: 0}
    - target: {fileID: 2236944325119213105, guid: f4814752b52a24c4eb60c6322f4e24ab,
        type: 3}
      propertyPath: m_AnchoredPosition.x
      value: 0.000015258789
      objectReference: {fileID: 0}
    - target: {fileID: 2236944325119213105, guid: f4814752b52a24c4eb60c6322f4e24ab,
        type: 3}
      propertyPath: m_AnchoredPosition.y
      value: 0.0011978149
      objectReference: {fileID: 0}
    - target: {fileID: 2236944324981096087, guid: f4814752b52a24c4eb60c6322f4e24ab,
        type: 3}
      propertyPath: m_AnchoredPosition.x
      value: -18.510002
      objectReference: {fileID: 0}
    - target: {fileID: 2236944327108889646, guid: f4814752b52a24c4eb60c6322f4e24ab,
        type: 3}
      propertyPath: m_AnchoredPosition.x
      value: 36.050003
      objectReference: {fileID: 0}
    m_RemovedComponents: []
  m_SourcePrefab: {fileID: 100100000, guid: f4814752b52a24c4eb60c6322f4e24ab, type: 3}
--- !u!1 &1422712163
GameObject:
  m_ObjectHideFlags: 0
  m_CorrespondingSourceObject: {fileID: 0}
  m_PrefabInstance: {fileID: 0}
  m_PrefabAsset: {fileID: 0}
  serializedVersion: 6
  m_Component:
  - component: {fileID: 1422712164}
  - component: {fileID: 1422712167}
  - component: {fileID: 1422712166}
  - component: {fileID: 1422712165}
  m_Layer: 5
  m_Name: Viewport
  m_TagString: Untagged
  m_Icon: {fileID: 0}
  m_NavMeshLayer: 0
  m_StaticEditorFlags: 0
  m_IsActive: 1
--- !u!224 &1422712164
RectTransform:
  m_ObjectHideFlags: 0
  m_CorrespondingSourceObject: {fileID: 0}
  m_PrefabInstance: {fileID: 0}
  m_PrefabAsset: {fileID: 0}
  m_GameObject: {fileID: 1422712163}
  m_LocalRotation: {x: -0, y: -0, z: -0, w: 1}
  m_LocalPosition: {x: 0, y: 0, z: 0}
  m_LocalScale: {x: 1, y: 1, z: 1}
  m_Children:
  - {fileID: 1261714363}
  m_Father: {fileID: 302186358}
  m_RootOrder: 2
  m_LocalEulerAnglesHint: {x: 0, y: 0, z: 0}
  m_AnchorMin: {x: 0, y: 0}
  m_AnchorMax: {x: 0, y: 0}
  m_AnchoredPosition: {x: 0, y: 0}
  m_SizeDelta: {x: 0, y: 0}
  m_Pivot: {x: 0, y: 1}
--- !u!114 &1422712165
MonoBehaviour:
  m_ObjectHideFlags: 0
  m_CorrespondingSourceObject: {fileID: 0}
  m_PrefabInstance: {fileID: 0}
  m_PrefabAsset: {fileID: 0}
  m_GameObject: {fileID: 1422712163}
  m_Enabled: 1
  m_EditorHideFlags: 0
  m_Script: {fileID: 11500000, guid: 31a19414c41e5ae4aae2af33fee712f6, type: 3}
  m_Name: 
  m_EditorClassIdentifier: 
  m_ShowMaskGraphic: 0
--- !u!114 &1422712166
MonoBehaviour:
  m_ObjectHideFlags: 0
  m_CorrespondingSourceObject: {fileID: 0}
  m_PrefabInstance: {fileID: 0}
  m_PrefabAsset: {fileID: 0}
  m_GameObject: {fileID: 1422712163}
  m_Enabled: 1
  m_EditorHideFlags: 0
  m_Script: {fileID: 11500000, guid: fe87c0e1cc204ed48ad3b37840f39efc, type: 3}
  m_Name: 
  m_EditorClassIdentifier: 
  m_Material: {fileID: 0}
  m_Color: {r: 1, g: 1, b: 1, a: 1}
  m_RaycastTarget: 1
  m_OnCullStateChanged:
    m_PersistentCalls:
      m_Calls: []
  m_Sprite: {fileID: 10917, guid: 0000000000000000f000000000000000, type: 0}
  m_Type: 1
  m_PreserveAspect: 0
  m_FillCenter: 1
  m_FillMethod: 4
  m_FillAmount: 1
  m_FillClockwise: 1
  m_FillOrigin: 0
  m_UseSpriteMesh: 0
  m_PixelsPerUnitMultiplier: 1
--- !u!222 &1422712167
CanvasRenderer:
  m_ObjectHideFlags: 0
  m_CorrespondingSourceObject: {fileID: 0}
  m_PrefabInstance: {fileID: 0}
  m_PrefabAsset: {fileID: 0}
  m_GameObject: {fileID: 1422712163}
  m_CullTransparentMesh: 0
--- !u!1 &1429154977
GameObject:
  m_ObjectHideFlags: 0
  m_CorrespondingSourceObject: {fileID: 0}
  m_PrefabInstance: {fileID: 0}
  m_PrefabAsset: {fileID: 0}
  serializedVersion: 6
  m_Component:
  - component: {fileID: 1429154978}
  - component: {fileID: 1429154981}
  - component: {fileID: 1429154980}
  - component: {fileID: 1429154979}
  m_Layer: 5
  m_Name: Scrollbar Horizontal
  m_TagString: Untagged
  m_Icon: {fileID: 0}
  m_NavMeshLayer: 0
  m_StaticEditorFlags: 0
  m_IsActive: 0
--- !u!224 &1429154978
RectTransform:
  m_ObjectHideFlags: 0
  m_CorrespondingSourceObject: {fileID: 0}
  m_PrefabInstance: {fileID: 0}
  m_PrefabAsset: {fileID: 0}
  m_GameObject: {fileID: 1429154977}
  m_LocalRotation: {x: -0, y: -0, z: -0, w: 1}
  m_LocalPosition: {x: 0, y: 0, z: 0}
  m_LocalScale: {x: 1, y: 1, z: 1}
  m_Children:
  - {fileID: 373404012}
  m_Father: {fileID: 302186358}
  m_RootOrder: 0
  m_LocalEulerAnglesHint: {x: 0, y: 0, z: 0}
  m_AnchorMin: {x: 0, y: 0}
  m_AnchorMax: {x: 0, y: 0}
  m_AnchoredPosition: {x: 0, y: 0}
  m_SizeDelta: {x: 0, y: 20}
  m_Pivot: {x: 0, y: 0}
--- !u!114 &1429154979
MonoBehaviour:
  m_ObjectHideFlags: 0
  m_CorrespondingSourceObject: {fileID: 0}
  m_PrefabInstance: {fileID: 0}
  m_PrefabAsset: {fileID: 0}
  m_GameObject: {fileID: 1429154977}
  m_Enabled: 1
  m_EditorHideFlags: 0
  m_Script: {fileID: 11500000, guid: 2a4db7a114972834c8e4117be1d82ba3, type: 3}
  m_Name: 
  m_EditorClassIdentifier: 
  m_Navigation:
    m_Mode: 3
    m_SelectOnUp: {fileID: 0}
    m_SelectOnDown: {fileID: 0}
    m_SelectOnLeft: {fileID: 0}
    m_SelectOnRight: {fileID: 0}
  m_Transition: 1
  m_Colors:
    m_NormalColor: {r: 1, g: 1, b: 1, a: 1}
    m_HighlightedColor: {r: 0.9607843, g: 0.9607843, b: 0.9607843, a: 1}
    m_PressedColor: {r: 0.78431374, g: 0.78431374, b: 0.78431374, a: 1}
    m_SelectedColor: {r: 0.9607843, g: 0.9607843, b: 0.9607843, a: 1}
    m_DisabledColor: {r: 0.78431374, g: 0.78431374, b: 0.78431374, a: 0.5019608}
    m_ColorMultiplier: 1
    m_FadeDuration: 0.1
  m_SpriteState:
    m_HighlightedSprite: {fileID: 0}
    m_PressedSprite: {fileID: 0}
    m_SelectedSprite: {fileID: 0}
    m_DisabledSprite: {fileID: 0}
  m_AnimationTriggers:
    m_NormalTrigger: Normal
    m_HighlightedTrigger: Highlighted
    m_PressedTrigger: Pressed
    m_SelectedTrigger: Selected
    m_DisabledTrigger: Disabled
  m_Interactable: 1
  m_TargetGraphic: {fileID: 1659762}
  m_HandleRect: {fileID: 1659761}
  m_Direction: 0
  m_Value: 0
  m_Size: 0.99999994
  m_NumberOfSteps: 0
  m_OnValueChanged:
    m_PersistentCalls:
      m_Calls: []
--- !u!114 &1429154980
MonoBehaviour:
  m_ObjectHideFlags: 0
  m_CorrespondingSourceObject: {fileID: 0}
  m_PrefabInstance: {fileID: 0}
  m_PrefabAsset: {fileID: 0}
  m_GameObject: {fileID: 1429154977}
  m_Enabled: 1
  m_EditorHideFlags: 0
  m_Script: {fileID: 11500000, guid: fe87c0e1cc204ed48ad3b37840f39efc, type: 3}
  m_Name: 
  m_EditorClassIdentifier: 
  m_Material: {fileID: 0}
  m_Color: {r: 1, g: 1, b: 1, a: 1}
  m_RaycastTarget: 1
  m_OnCullStateChanged:
    m_PersistentCalls:
      m_Calls: []
  m_Sprite: {fileID: 10907, guid: 0000000000000000f000000000000000, type: 0}
  m_Type: 1
  m_PreserveAspect: 0
  m_FillCenter: 1
  m_FillMethod: 4
  m_FillAmount: 1
  m_FillClockwise: 1
  m_FillOrigin: 0
  m_UseSpriteMesh: 0
  m_PixelsPerUnitMultiplier: 1
--- !u!222 &1429154981
CanvasRenderer:
  m_ObjectHideFlags: 0
  m_CorrespondingSourceObject: {fileID: 0}
  m_PrefabInstance: {fileID: 0}
  m_PrefabAsset: {fileID: 0}
  m_GameObject: {fileID: 1429154977}
  m_CullTransparentMesh: 0
--- !u!1 &1441077222
GameObject:
  m_ObjectHideFlags: 0
  m_CorrespondingSourceObject: {fileID: 0}
  m_PrefabInstance: {fileID: 0}
  m_PrefabAsset: {fileID: 0}
  serializedVersion: 6
  m_Component:
  - component: {fileID: 1441077223}
  - component: {fileID: 1441077225}
  - component: {fileID: 1441077224}
  m_Layer: 5
  m_Name: Handle
  m_TagString: Untagged
  m_Icon: {fileID: 0}
  m_NavMeshLayer: 0
  m_StaticEditorFlags: 0
  m_IsActive: 1
--- !u!224 &1441077223
RectTransform:
  m_ObjectHideFlags: 0
  m_CorrespondingSourceObject: {fileID: 0}
  m_PrefabInstance: {fileID: 0}
  m_PrefabAsset: {fileID: 0}
  m_GameObject: {fileID: 1441077222}
  m_LocalRotation: {x: -0, y: -0, z: -0, w: 1}
  m_LocalPosition: {x: 0, y: 0, z: 0}
  m_LocalScale: {x: 1, y: 1, z: 1}
  m_Children: []
  m_Father: {fileID: 702450717}
  m_RootOrder: 0
  m_LocalEulerAnglesHint: {x: 0, y: 0, z: 0}
  m_AnchorMin: {x: 0, y: 0}
  m_AnchorMax: {x: 0, y: 0}
  m_AnchoredPosition: {x: 0, y: 0}
  m_SizeDelta: {x: 20, y: 20}
  m_Pivot: {x: 0.5, y: 0.5}
--- !u!114 &1441077224
MonoBehaviour:
  m_ObjectHideFlags: 0
  m_CorrespondingSourceObject: {fileID: 0}
  m_PrefabInstance: {fileID: 0}
  m_PrefabAsset: {fileID: 0}
  m_GameObject: {fileID: 1441077222}
  m_Enabled: 1
  m_EditorHideFlags: 0
  m_Script: {fileID: 11500000, guid: fe87c0e1cc204ed48ad3b37840f39efc, type: 3}
  m_Name: 
  m_EditorClassIdentifier: 
  m_Material: {fileID: 0}
  m_Color: {r: 1, g: 1, b: 1, a: 1}
  m_RaycastTarget: 1
  m_OnCullStateChanged:
    m_PersistentCalls:
      m_Calls: []
  m_Sprite: {fileID: 10905, guid: 0000000000000000f000000000000000, type: 0}
  m_Type: 1
  m_PreserveAspect: 0
  m_FillCenter: 1
  m_FillMethod: 4
  m_FillAmount: 1
  m_FillClockwise: 1
  m_FillOrigin: 0
  m_UseSpriteMesh: 0
  m_PixelsPerUnitMultiplier: 1
--- !u!222 &1441077225
CanvasRenderer:
  m_ObjectHideFlags: 0
  m_CorrespondingSourceObject: {fileID: 0}
  m_PrefabInstance: {fileID: 0}
  m_PrefabAsset: {fileID: 0}
  m_GameObject: {fileID: 1441077222}
  m_CullTransparentMesh: 0
--- !u!1 &1559186764
GameObject:
  m_ObjectHideFlags: 0
  m_CorrespondingSourceObject: {fileID: 0}
  m_PrefabInstance: {fileID: 0}
  m_PrefabAsset: {fileID: 0}
  serializedVersion: 6
  m_Component:
  - component: {fileID: 1559186765}
  - component: {fileID: 1559186766}
  m_Layer: 0
  m_Name: Directional Light (2)
  m_TagString: Untagged
  m_Icon: {fileID: 0}
  m_NavMeshLayer: 0
  m_StaticEditorFlags: 0
  m_IsActive: 0
--- !u!4 &1559186765
Transform:
  m_ObjectHideFlags: 0
  m_CorrespondingSourceObject: {fileID: 0}
  m_PrefabInstance: {fileID: 0}
  m_PrefabAsset: {fileID: 0}
  m_GameObject: {fileID: 1559186764}
  m_LocalRotation: {x: 0, y: 0, z: 0, w: 1}
  m_LocalPosition: {x: 0, y: 0, z: 0}
  m_LocalScale: {x: 1, y: 1, z: 1}
  m_Children: []
  m_Father: {fileID: 335704692}
  m_RootOrder: 0
  m_LocalEulerAnglesHint: {x: 0, y: 0, z: 0}
--- !u!108 &1559186766
Light:
  m_ObjectHideFlags: 0
  m_CorrespondingSourceObject: {fileID: 0}
  m_PrefabInstance: {fileID: 0}
  m_PrefabAsset: {fileID: 0}
  m_GameObject: {fileID: 1559186764}
  m_Enabled: 1
  serializedVersion: 9
  m_Type: 1
  m_Color: {r: 0.8254717, g: 1, b: 0.8627632, a: 1}
  m_Intensity: 0.2
  m_Range: 10
  m_SpotAngle: 87.4
  m_InnerSpotAngle: 21.80208
  m_CookieSize: 10
  m_Shadows:
    m_Type: 0
    m_Resolution: -1
    m_CustomResolution: -1
    m_Strength: 1
    m_Bias: 0.05
    m_NormalBias: 0.4
    m_NearPlane: 0.2
    m_CullingMatrixOverride:
      e00: 1
      e01: 0
      e02: 0
      e03: 0
      e10: 0
      e11: 1
      e12: 0
      e13: 0
      e20: 0
      e21: 0
      e22: 1
      e23: 0
      e30: 0
      e31: 0
      e32: 0
      e33: 1
    m_UseCullingMatrixOverride: 0
  m_Cookie: {fileID: 0}
  m_DrawHalo: 0
  m_Flare: {fileID: 0}
  m_RenderMode: 0
  m_CullingMask:
    serializedVersion: 2
    m_Bits: 4294967295
  m_RenderingLayerMask: 1
  m_Lightmapping: 4
  m_LightShadowCasterMode: 0
  m_AreaSize: {x: 1, y: 1}
  m_BounceIntensity: 1
  m_ColorTemperature: 6570
  m_UseColorTemperature: 0
  m_BoundingSphereOverride: {x: 0, y: 0, z: 0, w: 0}
  m_UseBoundingSphereOverride: 0
  m_ShadowRadius: 0
  m_ShadowAngle: 0
--- !u!1001 &1598371015
PrefabInstance:
  m_ObjectHideFlags: 0
  serializedVersion: 2
  m_Modification:
    m_TransformParent: {fileID: 1923017657}
    m_Modifications:
    - target: {fileID: 7786611109638139303, guid: f59bb10ce6a0442b7b8c58dbe72a9841,
        type: 3}
      propertyPath: m_Name
      value: Item List Panel
      objectReference: {fileID: 0}
    - target: {fileID: 7786611109638139303, guid: f59bb10ce6a0442b7b8c58dbe72a9841,
        type: 3}
      propertyPath: m_IsActive
      value: 0
      objectReference: {fileID: 0}
    - target: {fileID: 7786611109638139300, guid: f59bb10ce6a0442b7b8c58dbe72a9841,
        type: 3}
      propertyPath: m_LocalPosition.x
      value: 0
      objectReference: {fileID: 0}
    - target: {fileID: 7786611109638139300, guid: f59bb10ce6a0442b7b8c58dbe72a9841,
        type: 3}
      propertyPath: m_LocalPosition.y
      value: 0
      objectReference: {fileID: 0}
    - target: {fileID: 7786611109638139300, guid: f59bb10ce6a0442b7b8c58dbe72a9841,
        type: 3}
      propertyPath: m_LocalPosition.z
      value: 0
      objectReference: {fileID: 0}
    - target: {fileID: 7786611109638139300, guid: f59bb10ce6a0442b7b8c58dbe72a9841,
        type: 3}
      propertyPath: m_LocalRotation.x
      value: -0
      objectReference: {fileID: 0}
    - target: {fileID: 7786611109638139300, guid: f59bb10ce6a0442b7b8c58dbe72a9841,
        type: 3}
      propertyPath: m_LocalRotation.y
      value: -0
      objectReference: {fileID: 0}
    - target: {fileID: 7786611109638139300, guid: f59bb10ce6a0442b7b8c58dbe72a9841,
        type: 3}
      propertyPath: m_LocalRotation.z
      value: -0
      objectReference: {fileID: 0}
    - target: {fileID: 7786611109638139300, guid: f59bb10ce6a0442b7b8c58dbe72a9841,
        type: 3}
      propertyPath: m_LocalRotation.w
      value: 1
      objectReference: {fileID: 0}
    - target: {fileID: 7786611109638139300, guid: f59bb10ce6a0442b7b8c58dbe72a9841,
        type: 3}
      propertyPath: m_RootOrder
      value: 1
      objectReference: {fileID: 0}
    - target: {fileID: 7786611109638139300, guid: f59bb10ce6a0442b7b8c58dbe72a9841,
        type: 3}
      propertyPath: m_LocalEulerAnglesHint.x
      value: 0
      objectReference: {fileID: 0}
    - target: {fileID: 7786611109638139300, guid: f59bb10ce6a0442b7b8c58dbe72a9841,
        type: 3}
      propertyPath: m_LocalEulerAnglesHint.y
      value: 0
      objectReference: {fileID: 0}
    - target: {fileID: 7786611109638139300, guid: f59bb10ce6a0442b7b8c58dbe72a9841,
        type: 3}
      propertyPath: m_LocalEulerAnglesHint.z
      value: 0
      objectReference: {fileID: 0}
    - target: {fileID: 7786611109638139300, guid: f59bb10ce6a0442b7b8c58dbe72a9841,
        type: 3}
      propertyPath: m_AnchoredPosition.x
      value: 0
      objectReference: {fileID: 0}
    - target: {fileID: 7786611109638139300, guid: f59bb10ce6a0442b7b8c58dbe72a9841,
        type: 3}
      propertyPath: m_AnchoredPosition.y
      value: 5
      objectReference: {fileID: 0}
    - target: {fileID: 7786611109638139300, guid: f59bb10ce6a0442b7b8c58dbe72a9841,
        type: 3}
      propertyPath: m_SizeDelta.x
      value: 300
      objectReference: {fileID: 0}
    - target: {fileID: 7786611109638139300, guid: f59bb10ce6a0442b7b8c58dbe72a9841,
        type: 3}
      propertyPath: m_SizeDelta.y
      value: -90
      objectReference: {fileID: 0}
    - target: {fileID: 7786611109638139300, guid: f59bb10ce6a0442b7b8c58dbe72a9841,
        type: 3}
      propertyPath: m_AnchorMin.x
      value: 0.5
      objectReference: {fileID: 0}
    - target: {fileID: 7786611109638139300, guid: f59bb10ce6a0442b7b8c58dbe72a9841,
        type: 3}
      propertyPath: m_AnchorMin.y
      value: 0
      objectReference: {fileID: 0}
    - target: {fileID: 7786611109638139300, guid: f59bb10ce6a0442b7b8c58dbe72a9841,
        type: 3}
      propertyPath: m_AnchorMax.x
      value: 0.5
      objectReference: {fileID: 0}
    - target: {fileID: 7786611109638139300, guid: f59bb10ce6a0442b7b8c58dbe72a9841,
        type: 3}
      propertyPath: m_AnchorMax.y
      value: 1
      objectReference: {fileID: 0}
    - target: {fileID: 7786611109638139300, guid: f59bb10ce6a0442b7b8c58dbe72a9841,
        type: 3}
      propertyPath: m_Pivot.x
      value: 0.5
      objectReference: {fileID: 0}
    - target: {fileID: 7786611109638139300, guid: f59bb10ce6a0442b7b8c58dbe72a9841,
        type: 3}
      propertyPath: m_Pivot.y
      value: 0.5
      objectReference: {fileID: 0}
    - target: {fileID: 7786611110569429399, guid: f59bb10ce6a0442b7b8c58dbe72a9841,
        type: 3}
      propertyPath: m_AnchorMax.x
      value: 1
      objectReference: {fileID: 0}
    - target: {fileID: 7786611110569429399, guid: f59bb10ce6a0442b7b8c58dbe72a9841,
        type: 3}
      propertyPath: m_SizeDelta.x
      value: -17
      objectReference: {fileID: 0}
    - target: {fileID: 7786611111099483534, guid: f59bb10ce6a0442b7b8c58dbe72a9841,
        type: 3}
      propertyPath: m_AnchorMax.x
      value: 1
      objectReference: {fileID: 0}
    - target: {fileID: 7786611111099483534, guid: f59bb10ce6a0442b7b8c58dbe72a9841,
        type: 3}
      propertyPath: m_AnchorMax.y
      value: 1
      objectReference: {fileID: 0}
    - target: {fileID: 7786611111099483534, guid: f59bb10ce6a0442b7b8c58dbe72a9841,
        type: 3}
      propertyPath: m_AnchorMin.x
      value: 0.00000011920929
      objectReference: {fileID: 0}
    - target: {fileID: 7786611111062374561, guid: f59bb10ce6a0442b7b8c58dbe72a9841,
        type: 3}
      propertyPath: m_AnchorMin.y
      value: 0
      objectReference: {fileID: 0}
    - target: {fileID: 7786611111062374561, guid: f59bb10ce6a0442b7b8c58dbe72a9841,
        type: 3}
      propertyPath: m_AnchorMax.x
      value: 1
      objectReference: {fileID: 0}
    - target: {fileID: 7786611111062374561, guid: f59bb10ce6a0442b7b8c58dbe72a9841,
        type: 3}
      propertyPath: m_AnchorMax.y
      value: 1
      objectReference: {fileID: 0}
    - target: {fileID: 7786611109534172991, guid: f59bb10ce6a0442b7b8c58dbe72a9841,
        type: 3}
      propertyPath: m_AnchorMax.x
      value: 1
      objectReference: {fileID: 0}
    - target: {fileID: 7786611109534172991, guid: f59bb10ce6a0442b7b8c58dbe72a9841,
        type: 3}
      propertyPath: m_AnchorMax.y
      value: 1
      objectReference: {fileID: 0}
    - target: {fileID: 7786611109534172991, guid: f59bb10ce6a0442b7b8c58dbe72a9841,
        type: 3}
      propertyPath: m_SizeDelta.x
      value: -17
      objectReference: {fileID: 0}
    - target: {fileID: 7786611111125302775, guid: f59bb10ce6a0442b7b8c58dbe72a9841,
        type: 3}
      propertyPath: m_AnchoredPosition.y
      value: -19.058594
      objectReference: {fileID: 0}
    - target: {fileID: 3927959003498002733, guid: f59bb10ce6a0442b7b8c58dbe72a9841,
        type: 3}
      propertyPath: m_AnchoredPosition.y
      value: -21.40039
      objectReference: {fileID: 0}
    m_RemovedComponents: []
  m_SourcePrefab: {fileID: 100100000, guid: f59bb10ce6a0442b7b8c58dbe72a9841, type: 3}
--- !u!1001 &1600984486
PrefabInstance:
  m_ObjectHideFlags: 0
  serializedVersion: 2
  m_Modification:
    m_TransformParent: {fileID: 386484134}
    m_Modifications:
    - target: {fileID: 4751418848949287456, guid: 9c542219a0eec15448e8897cc2fc232d,
        type: 3}
      propertyPath: m_Name
      value: Title Label
      objectReference: {fileID: 0}
    - target: {fileID: 4751418848949287459, guid: 9c542219a0eec15448e8897cc2fc232d,
        type: 3}
      propertyPath: m_LocalPosition.x
      value: 0
      objectReference: {fileID: 0}
    - target: {fileID: 4751418848949287459, guid: 9c542219a0eec15448e8897cc2fc232d,
        type: 3}
      propertyPath: m_LocalPosition.y
      value: 0
      objectReference: {fileID: 0}
    - target: {fileID: 4751418848949287459, guid: 9c542219a0eec15448e8897cc2fc232d,
        type: 3}
      propertyPath: m_LocalPosition.z
      value: 0
      objectReference: {fileID: 0}
    - target: {fileID: 4751418848949287459, guid: 9c542219a0eec15448e8897cc2fc232d,
        type: 3}
      propertyPath: m_LocalRotation.x
      value: -0
      objectReference: {fileID: 0}
    - target: {fileID: 4751418848949287459, guid: 9c542219a0eec15448e8897cc2fc232d,
        type: 3}
      propertyPath: m_LocalRotation.y
      value: -0
      objectReference: {fileID: 0}
    - target: {fileID: 4751418848949287459, guid: 9c542219a0eec15448e8897cc2fc232d,
        type: 3}
      propertyPath: m_LocalRotation.z
      value: -0
      objectReference: {fileID: 0}
    - target: {fileID: 4751418848949287459, guid: 9c542219a0eec15448e8897cc2fc232d,
        type: 3}
      propertyPath: m_LocalRotation.w
      value: 1
      objectReference: {fileID: 0}
    - target: {fileID: 4751418848949287459, guid: 9c542219a0eec15448e8897cc2fc232d,
        type: 3}
      propertyPath: m_RootOrder
      value: 0
      objectReference: {fileID: 0}
    - target: {fileID: 4751418848949287459, guid: 9c542219a0eec15448e8897cc2fc232d,
        type: 3}
      propertyPath: m_LocalEulerAnglesHint.x
      value: 0
      objectReference: {fileID: 0}
    - target: {fileID: 4751418848949287459, guid: 9c542219a0eec15448e8897cc2fc232d,
        type: 3}
      propertyPath: m_LocalEulerAnglesHint.y
      value: 0
      objectReference: {fileID: 0}
    - target: {fileID: 4751418848949287459, guid: 9c542219a0eec15448e8897cc2fc232d,
        type: 3}
      propertyPath: m_LocalEulerAnglesHint.z
      value: 0
      objectReference: {fileID: 0}
    - target: {fileID: 4751418848949287459, guid: 9c542219a0eec15448e8897cc2fc232d,
        type: 3}
      propertyPath: m_AnchoredPosition.x
      value: 5.8985977
      objectReference: {fileID: 0}
    - target: {fileID: 4751418848949287459, guid: 9c542219a0eec15448e8897cc2fc232d,
        type: 3}
      propertyPath: m_AnchoredPosition.y
      value: -14.199997
      objectReference: {fileID: 0}
    - target: {fileID: 4751418848949287459, guid: 9c542219a0eec15448e8897cc2fc232d,
        type: 3}
      propertyPath: m_SizeDelta.x
      value: -20.265
      objectReference: {fileID: 0}
    - target: {fileID: 4751418848949287459, guid: 9c542219a0eec15448e8897cc2fc232d,
        type: 3}
      propertyPath: m_SizeDelta.y
      value: 17
      objectReference: {fileID: 0}
    - target: {fileID: 4751418848949287459, guid: 9c542219a0eec15448e8897cc2fc232d,
        type: 3}
      propertyPath: m_AnchorMin.x
      value: 0
      objectReference: {fileID: 0}
    - target: {fileID: 4751418848949287459, guid: 9c542219a0eec15448e8897cc2fc232d,
        type: 3}
      propertyPath: m_AnchorMin.y
      value: 1
      objectReference: {fileID: 0}
    - target: {fileID: 4751418848949287459, guid: 9c542219a0eec15448e8897cc2fc232d,
        type: 3}
      propertyPath: m_AnchorMax.x
      value: 1
      objectReference: {fileID: 0}
    - target: {fileID: 4751418848949287459, guid: 9c542219a0eec15448e8897cc2fc232d,
        type: 3}
      propertyPath: m_AnchorMax.y
      value: 1
      objectReference: {fileID: 0}
    - target: {fileID: 4751418848949287459, guid: 9c542219a0eec15448e8897cc2fc232d,
        type: 3}
      propertyPath: m_Pivot.x
      value: 0
      objectReference: {fileID: 0}
    - target: {fileID: 4751418848949287459, guid: 9c542219a0eec15448e8897cc2fc232d,
        type: 3}
      propertyPath: m_Pivot.y
      value: 1
      objectReference: {fileID: 0}
    - target: {fileID: 4751418848949287459, guid: 9c542219a0eec15448e8897cc2fc232d,
        type: 3}
      propertyPath: m_LocalScale.x
      value: 1.0376766
      objectReference: {fileID: 0}
    - target: {fileID: 4751418848949287459, guid: 9c542219a0eec15448e8897cc2fc232d,
        type: 3}
      propertyPath: m_LocalScale.y
      value: 1.0376766
      objectReference: {fileID: 0}
    - target: {fileID: 4751418848949287459, guid: 9c542219a0eec15448e8897cc2fc232d,
        type: 3}
      propertyPath: m_LocalScale.z
      value: 1.0376766
      objectReference: {fileID: 0}
    - target: {fileID: 4751418848485331711, guid: 9c542219a0eec15448e8897cc2fc232d,
        type: 3}
      propertyPath: m_AnchoredPosition.y
      value: -9.64
      objectReference: {fileID: 0}
    - target: {fileID: 4751418848485331711, guid: 9c542219a0eec15448e8897cc2fc232d,
        type: 3}
      propertyPath: m_SizeDelta.y
      value: 22.23
      objectReference: {fileID: 0}
    - target: {fileID: 4751418848485331711, guid: 9c542219a0eec15448e8897cc2fc232d,
        type: 3}
      propertyPath: m_AnchoredPosition.x
      value: 0.000045776367
      objectReference: {fileID: 0}
    - target: {fileID: 4751418848485331711, guid: 9c542219a0eec15448e8897cc2fc232d,
        type: 3}
      propertyPath: m_SizeDelta.x
      value: 0
      objectReference: {fileID: 0}
    - target: {fileID: 4751418848485331710, guid: 9c542219a0eec15448e8897cc2fc232d,
        type: 3}
      propertyPath: m_FontData.m_FontStyle
      value: 1
      objectReference: {fileID: 0}
    - target: {fileID: 4751418848485331710, guid: 9c542219a0eec15448e8897cc2fc232d,
        type: 3}
      propertyPath: m_Color.r
      value: 0
      objectReference: {fileID: 0}
    - target: {fileID: 4751418848485331710, guid: 9c542219a0eec15448e8897cc2fc232d,
        type: 3}
      propertyPath: m_Color.g
      value: 0
      objectReference: {fileID: 0}
    - target: {fileID: 4751418848485331710, guid: 9c542219a0eec15448e8897cc2fc232d,
        type: 3}
      propertyPath: m_Color.b
      value: 0
      objectReference: {fileID: 0}
    - target: {fileID: 4751418848485331710, guid: 9c542219a0eec15448e8897cc2fc232d,
        type: 3}
      propertyPath: m_Text
      value: '- iviz -'
      objectReference: {fileID: 0}
    - target: {fileID: 4751418848485331710, guid: 9c542219a0eec15448e8897cc2fc232d,
        type: 3}
      propertyPath: m_FontData.m_Alignment
      value: 4
      objectReference: {fileID: 0}
    - target: {fileID: 4751418848485331710, guid: 9c542219a0eec15448e8897cc2fc232d,
        type: 3}
      propertyPath: m_FontData.m_FontSize
      value: 16
      objectReference: {fileID: 0}
    - target: {fileID: 4751418848485331710, guid: 9c542219a0eec15448e8897cc2fc232d,
        type: 3}
      propertyPath: m_RaycastTarget
      value: 0
      objectReference: {fileID: 0}
    - target: {fileID: 4751418848485331710, guid: 9c542219a0eec15448e8897cc2fc232d,
        type: 3}
      propertyPath: m_FontData.m_RichText
      value: 1
      objectReference: {fileID: 0}
    m_RemovedComponents: []
  m_SourcePrefab: {fileID: 100100000, guid: 9c542219a0eec15448e8897cc2fc232d, type: 3}
--- !u!224 &1600984487 stripped
RectTransform:
  m_CorrespondingSourceObject: {fileID: 4751418848949287459, guid: 9c542219a0eec15448e8897cc2fc232d,
    type: 3}
  m_PrefabInstance: {fileID: 1600984486}
  m_PrefabAsset: {fileID: 0}
--- !u!1 &1613025852
GameObject:
  m_ObjectHideFlags: 0
  m_CorrespondingSourceObject: {fileID: 0}
  m_PrefabInstance: {fileID: 0}
  m_PrefabAsset: {fileID: 0}
  serializedVersion: 6
  m_Component:
  - component: {fileID: 1613025853}
  - component: {fileID: 1613025856}
  - component: {fileID: 1613025855}
  - component: {fileID: 1613025854}
  m_Layer: 5
  m_Name: Load
  m_TagString: Untagged
  m_Icon: {fileID: 0}
  m_NavMeshLayer: 0
  m_StaticEditorFlags: 0
  m_IsActive: 1
--- !u!224 &1613025853
RectTransform:
  m_ObjectHideFlags: 0
  m_CorrespondingSourceObject: {fileID: 0}
  m_PrefabInstance: {fileID: 0}
  m_PrefabAsset: {fileID: 0}
  m_GameObject: {fileID: 1613025852}
  m_LocalRotation: {x: -0, y: -0, z: -0, w: 1}
  m_LocalPosition: {x: 0, y: 0, z: 0}
  m_LocalScale: {x: 1, y: 1, z: 1}
  m_Children:
  - {fileID: 495624651}
  - {fileID: 1320554713}
  m_Father: {fileID: 1774187548}
  m_RootOrder: 0
  m_LocalEulerAnglesHint: {x: 0, y: 0, z: 0}
  m_AnchorMin: {x: 1, y: 0}
  m_AnchorMax: {x: 1, y: 1}
  m_AnchoredPosition: {x: -44.418053, y: 0.27052307}
  m_SizeDelta: {x: 83.65, y: -12.536011}
  m_Pivot: {x: 0.5, y: 0.5}
--- !u!114 &1613025854
MonoBehaviour:
  m_ObjectHideFlags: 0
  m_CorrespondingSourceObject: {fileID: 0}
  m_PrefabInstance: {fileID: 0}
  m_PrefabAsset: {fileID: 0}
  m_GameObject: {fileID: 1613025852}
  m_Enabled: 1
  m_EditorHideFlags: 0
  m_Script: {fileID: 11500000, guid: 4e29b1a8efbd4b44bb3f3716e73f07ff, type: 3}
  m_Name: 
  m_EditorClassIdentifier: 
  m_Navigation:
    m_Mode: 3
    m_SelectOnUp: {fileID: 0}
    m_SelectOnDown: {fileID: 0}
    m_SelectOnLeft: {fileID: 0}
    m_SelectOnRight: {fileID: 0}
  m_Transition: 1
  m_Colors:
    m_NormalColor: {r: 1, g: 1, b: 1, a: 1}
    m_HighlightedColor: {r: 0.8117647, g: 0.8955882, b: 0.9, a: 1}
    m_PressedColor: {r: 0.63, g: 0.873, b: 0.9, a: 1}
    m_SelectedColor: {r: 0.8117647, g: 0.8955882, b: 0.9, a: 1}
    m_DisabledColor: {r: 0.78431374, g: 0.78431374, b: 0.78431374, a: 0.5019608}
    m_ColorMultiplier: 1
    m_FadeDuration: 0.1
  m_SpriteState:
    m_HighlightedSprite: {fileID: 0}
    m_PressedSprite: {fileID: 0}
    m_SelectedSprite: {fileID: 0}
    m_DisabledSprite: {fileID: 0}
  m_AnimationTriggers:
    m_NormalTrigger: Normal
    m_HighlightedTrigger: Highlighted
    m_PressedTrigger: Pressed
    m_SelectedTrigger: Selected
    m_DisabledTrigger: Disabled
  m_Interactable: 1
  m_TargetGraphic: {fileID: 1613025855}
  m_OnClick:
    m_PersistentCalls:
      m_Calls: []
--- !u!114 &1613025855
MonoBehaviour:
  m_ObjectHideFlags: 0
  m_CorrespondingSourceObject: {fileID: 0}
  m_PrefabInstance: {fileID: 0}
  m_PrefabAsset: {fileID: 0}
  m_GameObject: {fileID: 1613025852}
  m_Enabled: 1
  m_EditorHideFlags: 0
  m_Script: {fileID: 11500000, guid: fe87c0e1cc204ed48ad3b37840f39efc, type: 3}
  m_Name: 
  m_EditorClassIdentifier: 
  m_Material: {fileID: 0}
  m_Color: {r: 1, g: 1, b: 1, a: 1}
  m_RaycastTarget: 1
  m_OnCullStateChanged:
    m_PersistentCalls:
      m_Calls: []
  m_Sprite: {fileID: 10905, guid: 0000000000000000f000000000000000, type: 0}
  m_Type: 1
  m_PreserveAspect: 0
  m_FillCenter: 1
  m_FillMethod: 4
  m_FillAmount: 1
  m_FillClockwise: 1
  m_FillOrigin: 0
  m_UseSpriteMesh: 0
  m_PixelsPerUnitMultiplier: 1
--- !u!222 &1613025856
CanvasRenderer:
  m_ObjectHideFlags: 0
  m_CorrespondingSourceObject: {fileID: 0}
  m_PrefabInstance: {fileID: 0}
  m_PrefabAsset: {fileID: 0}
  m_GameObject: {fileID: 1613025852}
  m_CullTransparentMesh: 0
--- !u!1 &1642604496
GameObject:
  m_ObjectHideFlags: 0
  m_CorrespondingSourceObject: {fileID: 0}
  m_PrefabInstance: {fileID: 0}
  m_PrefabAsset: {fileID: 0}
  serializedVersion: 6
  m_Component:
  - component: {fileID: 1642604497}
  - component: {fileID: 1642604500}
  - component: {fileID: 1642604499}
  - component: {fileID: 1642604498}
  m_Layer: 5
  m_Name: Add Display By Topic
  m_TagString: Untagged
  m_Icon: {fileID: 0}
  m_NavMeshLayer: 0
  m_StaticEditorFlags: 0
  m_IsActive: 1
--- !u!224 &1642604497
RectTransform:
  m_ObjectHideFlags: 0
  m_CorrespondingSourceObject: {fileID: 0}
  m_PrefabInstance: {fileID: 0}
  m_PrefabAsset: {fileID: 0}
  m_GameObject: {fileID: 1642604496}
  m_LocalRotation: {x: -0, y: -0, z: -0, w: 1}
  m_LocalPosition: {x: 0, y: 0, z: 0}
  m_LocalScale: {x: 0.9845813, y: 0.9845813, z: 0.9845813}
  m_Children:
  - {fileID: 963599539}
  - {fileID: 1774474}
  m_Father: {fileID: 386484134}
  m_RootOrder: 6
  m_LocalEulerAnglesHint: {x: 0, y: 0, z: 0}
  m_AnchorMin: {x: 1, y: 1}
  m_AnchorMax: {x: 1, y: 1}
  m_AnchoredPosition: {x: -19.199997, y: -182.33392}
  m_SizeDelta: {x: 32, y: 32}
  m_Pivot: {x: 0.5, y: 0.5}
--- !u!114 &1642604498
MonoBehaviour:
  m_ObjectHideFlags: 0
  m_CorrespondingSourceObject: {fileID: 0}
  m_PrefabInstance: {fileID: 0}
  m_PrefabAsset: {fileID: 0}
  m_GameObject: {fileID: 1642604496}
  m_Enabled: 1
  m_EditorHideFlags: 0
  m_Script: {fileID: 11500000, guid: 4e29b1a8efbd4b44bb3f3716e73f07ff, type: 3}
  m_Name: 
  m_EditorClassIdentifier: 
  m_Navigation:
    m_Mode: 3
    m_SelectOnUp: {fileID: 0}
    m_SelectOnDown: {fileID: 0}
    m_SelectOnLeft: {fileID: 0}
    m_SelectOnRight: {fileID: 0}
  m_Transition: 1
  m_Colors:
    m_NormalColor: {r: 1, g: 1, b: 1, a: 1}
    m_HighlightedColor: {r: 0.8117647, g: 0.8955882, b: 0.9, a: 1}
    m_PressedColor: {r: 0.63, g: 0.873, b: 0.9, a: 1}
    m_SelectedColor: {r: 0.8117647, g: 0.8955882, b: 0.9, a: 1}
    m_DisabledColor: {r: 0.78431374, g: 0.78431374, b: 0.78431374, a: 0.5019608}
    m_ColorMultiplier: 1
    m_FadeDuration: 0.1
  m_SpriteState:
    m_HighlightedSprite: {fileID: 0}
    m_PressedSprite: {fileID: 0}
    m_SelectedSprite: {fileID: 0}
    m_DisabledSprite: {fileID: 0}
  m_AnimationTriggers:
    m_NormalTrigger: Normal
    m_HighlightedTrigger: Highlighted
    m_PressedTrigger: Pressed
    m_SelectedTrigger: Selected
    m_DisabledTrigger: Disabled
  m_Interactable: 1
  m_TargetGraphic: {fileID: 1642604499}
  m_OnClick:
    m_PersistentCalls:
      m_Calls: []
--- !u!114 &1642604499
MonoBehaviour:
  m_ObjectHideFlags: 0
  m_CorrespondingSourceObject: {fileID: 0}
  m_PrefabInstance: {fileID: 0}
  m_PrefabAsset: {fileID: 0}
  m_GameObject: {fileID: 1642604496}
  m_Enabled: 1
  m_EditorHideFlags: 0
  m_Script: {fileID: 11500000, guid: fe87c0e1cc204ed48ad3b37840f39efc, type: 3}
  m_Name: 
  m_EditorClassIdentifier: 
  m_Material: {fileID: 0}
  m_Color: {r: 1, g: 1, b: 1, a: 1}
  m_RaycastTarget: 1
  m_OnCullStateChanged:
    m_PersistentCalls:
      m_Calls: []
  m_Sprite: {fileID: 10905, guid: 0000000000000000f000000000000000, type: 0}
  m_Type: 1
  m_PreserveAspect: 0
  m_FillCenter: 1
  m_FillMethod: 4
  m_FillAmount: 1
  m_FillClockwise: 1
  m_FillOrigin: 0
  m_UseSpriteMesh: 0
  m_PixelsPerUnitMultiplier: 1
--- !u!222 &1642604500
CanvasRenderer:
  m_ObjectHideFlags: 0
  m_CorrespondingSourceObject: {fileID: 0}
  m_PrefabInstance: {fileID: 0}
  m_PrefabAsset: {fileID: 0}
  m_GameObject: {fileID: 1642604496}
  m_CullTransparentMesh: 0
--- !u!114 &1658616007 stripped
MonoBehaviour:
  m_CorrespondingSourceObject: {fileID: 7474953677808031820, guid: da7ab3b9ffc07dd4f801efc74796acd4,
    type: 3}
  m_PrefabInstance: {fileID: 541507299}
  m_PrefabAsset: {fileID: 0}
  m_GameObject: {fileID: 0}
  m_Enabled: 1
  m_EditorHideFlags: 0
  m_Script: {fileID: 11500000, guid: c2d948a05eda04e46bedb11eec1aa15e, type: 3}
  m_Name: 
  m_EditorClassIdentifier: 
--- !u!1 &1677818495
GameObject:
  m_ObjectHideFlags: 0
  m_CorrespondingSourceObject: {fileID: 0}
  m_PrefabInstance: {fileID: 0}
  m_PrefabAsset: {fileID: 0}
  serializedVersion: 6
  m_Component:
  - component: {fileID: 1677818496}
  - component: {fileID: 1677818499}
  - component: {fileID: 1677818498}
  - component: {fileID: 1677818497}
  m_Layer: 5
  m_Name: Add New Display
  m_TagString: Untagged
  m_Icon: {fileID: 0}
  m_NavMeshLayer: 0
  m_StaticEditorFlags: 0
  m_IsActive: 1
--- !u!224 &1677818496
RectTransform:
  m_ObjectHideFlags: 0
  m_CorrespondingSourceObject: {fileID: 0}
  m_PrefabInstance: {fileID: 0}
  m_PrefabAsset: {fileID: 0}
  m_GameObject: {fileID: 1677818495}
  m_LocalRotation: {x: -0, y: -0, z: -0, w: 1}
  m_LocalPosition: {x: 0, y: 0, z: 0}
  m_LocalScale: {x: 0.9845813, y: 0.9845813, z: 0.9845813}
  m_Children:
  - {fileID: 308408154}
  - {fileID: 235477960}
  m_Father: {fileID: 386484134}
  m_RootOrder: 5
  m_LocalEulerAnglesHint: {x: 0, y: 0, z: 0}
  m_AnchorMin: {x: 1, y: 1}
  m_AnchorMax: {x: 1, y: 1}
  m_AnchoredPosition: {x: -53.899994, y: -182.33392}
  m_SizeDelta: {x: 32, y: 32}
  m_Pivot: {x: 0.5, y: 0.5}
--- !u!114 &1677818497
MonoBehaviour:
  m_ObjectHideFlags: 0
  m_CorrespondingSourceObject: {fileID: 0}
  m_PrefabInstance: {fileID: 0}
  m_PrefabAsset: {fileID: 0}
  m_GameObject: {fileID: 1677818495}
  m_Enabled: 1
  m_EditorHideFlags: 0
  m_Script: {fileID: 11500000, guid: 4e29b1a8efbd4b44bb3f3716e73f07ff, type: 3}
  m_Name: 
  m_EditorClassIdentifier: 
  m_Navigation:
    m_Mode: 3
    m_SelectOnUp: {fileID: 0}
    m_SelectOnDown: {fileID: 0}
    m_SelectOnLeft: {fileID: 0}
    m_SelectOnRight: {fileID: 0}
  m_Transition: 1
  m_Colors:
    m_NormalColor: {r: 1, g: 1, b: 1, a: 1}
    m_HighlightedColor: {r: 0.8117647, g: 0.8955882, b: 0.9, a: 1}
    m_PressedColor: {r: 0.63, g: 0.873, b: 0.9, a: 1}
    m_SelectedColor: {r: 0.8117647, g: 0.8955882, b: 0.9, a: 1}
    m_DisabledColor: {r: 0.78431374, g: 0.78431374, b: 0.78431374, a: 0.5019608}
    m_ColorMultiplier: 1
    m_FadeDuration: 0.1
  m_SpriteState:
    m_HighlightedSprite: {fileID: 0}
    m_PressedSprite: {fileID: 0}
    m_SelectedSprite: {fileID: 0}
    m_DisabledSprite: {fileID: 0}
  m_AnimationTriggers:
    m_NormalTrigger: Normal
    m_HighlightedTrigger: Highlighted
    m_PressedTrigger: Pressed
    m_SelectedTrigger: Selected
    m_DisabledTrigger: Disabled
  m_Interactable: 1
  m_TargetGraphic: {fileID: 1677818498}
  m_OnClick:
    m_PersistentCalls:
      m_Calls: []
--- !u!114 &1677818498
MonoBehaviour:
  m_ObjectHideFlags: 0
  m_CorrespondingSourceObject: {fileID: 0}
  m_PrefabInstance: {fileID: 0}
  m_PrefabAsset: {fileID: 0}
  m_GameObject: {fileID: 1677818495}
  m_Enabled: 1
  m_EditorHideFlags: 0
  m_Script: {fileID: 11500000, guid: fe87c0e1cc204ed48ad3b37840f39efc, type: 3}
  m_Name: 
  m_EditorClassIdentifier: 
  m_Material: {fileID: 0}
  m_Color: {r: 1, g: 1, b: 1, a: 1}
  m_RaycastTarget: 1
  m_OnCullStateChanged:
    m_PersistentCalls:
      m_Calls: []
  m_Sprite: {fileID: 10905, guid: 0000000000000000f000000000000000, type: 0}
  m_Type: 1
  m_PreserveAspect: 0
  m_FillCenter: 1
  m_FillMethod: 4
  m_FillAmount: 1
  m_FillClockwise: 1
  m_FillOrigin: 0
  m_UseSpriteMesh: 0
  m_PixelsPerUnitMultiplier: 1
--- !u!222 &1677818499
CanvasRenderer:
  m_ObjectHideFlags: 0
  m_CorrespondingSourceObject: {fileID: 0}
  m_PrefabInstance: {fileID: 0}
  m_PrefabAsset: {fileID: 0}
  m_GameObject: {fileID: 1677818495}
  m_CullTransparentMesh: 0
--- !u!1001 &1756832558
PrefabInstance:
  m_ObjectHideFlags: 0
  serializedVersion: 2
  m_Modification:
    m_TransformParent: {fileID: 202764391}
    m_Modifications:
    - target: {fileID: 1548678831843444569, guid: c2bf7f3b3ac700d40b318b07fa3fad78,
        type: 3}
      propertyPath: m_Name
      value: Debug Data Panel
      objectReference: {fileID: 0}
    - target: {fileID: 1548678831843444569, guid: c2bf7f3b3ac700d40b318b07fa3fad78,
        type: 3}
      propertyPath: m_IsActive
      value: 1
      objectReference: {fileID: 0}
    - target: {fileID: 1548678831863376434, guid: c2bf7f3b3ac700d40b318b07fa3fad78,
        type: 3}
      propertyPath: m_AnchoredPosition.y
      value: -0.5996094
      objectReference: {fileID: 0}
    - target: {fileID: 1548678832183746308, guid: c2bf7f3b3ac700d40b318b07fa3fad78,
        type: 3}
      propertyPath: m_AnchoredPosition.y
      value: 0.00030517578
      objectReference: {fileID: 0}
    - target: {fileID: 1548678831843444568, guid: c2bf7f3b3ac700d40b318b07fa3fad78,
        type: 3}
      propertyPath: m_LocalPosition.x
      value: 0
      objectReference: {fileID: 0}
    - target: {fileID: 1548678831843444568, guid: c2bf7f3b3ac700d40b318b07fa3fad78,
        type: 3}
      propertyPath: m_LocalPosition.y
      value: 0
      objectReference: {fileID: 0}
    - target: {fileID: 1548678831843444568, guid: c2bf7f3b3ac700d40b318b07fa3fad78,
        type: 3}
      propertyPath: m_LocalPosition.z
      value: 0
      objectReference: {fileID: 0}
    - target: {fileID: 1548678831843444568, guid: c2bf7f3b3ac700d40b318b07fa3fad78,
        type: 3}
      propertyPath: m_LocalRotation.x
      value: -0
      objectReference: {fileID: 0}
    - target: {fileID: 1548678831843444568, guid: c2bf7f3b3ac700d40b318b07fa3fad78,
        type: 3}
      propertyPath: m_LocalRotation.y
      value: -0
      objectReference: {fileID: 0}
    - target: {fileID: 1548678831843444568, guid: c2bf7f3b3ac700d40b318b07fa3fad78,
        type: 3}
      propertyPath: m_LocalRotation.z
      value: -0
      objectReference: {fileID: 0}
    - target: {fileID: 1548678831843444568, guid: c2bf7f3b3ac700d40b318b07fa3fad78,
        type: 3}
      propertyPath: m_LocalRotation.w
      value: 1
      objectReference: {fileID: 0}
    - target: {fileID: 1548678831843444568, guid: c2bf7f3b3ac700d40b318b07fa3fad78,
        type: 3}
      propertyPath: m_RootOrder
      value: 0
      objectReference: {fileID: 0}
    - target: {fileID: 1548678831843444568, guid: c2bf7f3b3ac700d40b318b07fa3fad78,
        type: 3}
      propertyPath: m_LocalEulerAnglesHint.x
      value: 0
      objectReference: {fileID: 0}
    - target: {fileID: 1548678831843444568, guid: c2bf7f3b3ac700d40b318b07fa3fad78,
        type: 3}
      propertyPath: m_LocalEulerAnglesHint.y
      value: 0
      objectReference: {fileID: 0}
    - target: {fileID: 1548678831843444568, guid: c2bf7f3b3ac700d40b318b07fa3fad78,
        type: 3}
      propertyPath: m_LocalEulerAnglesHint.z
      value: 0
      objectReference: {fileID: 0}
    - target: {fileID: 1548678831843444568, guid: c2bf7f3b3ac700d40b318b07fa3fad78,
        type: 3}
      propertyPath: m_AnchoredPosition.x
      value: 0
      objectReference: {fileID: 0}
    - target: {fileID: 1548678831843444568, guid: c2bf7f3b3ac700d40b318b07fa3fad78,
        type: 3}
      propertyPath: m_AnchoredPosition.y
      value: 0
      objectReference: {fileID: 0}
    - target: {fileID: 1548678831843444568, guid: c2bf7f3b3ac700d40b318b07fa3fad78,
        type: 3}
      propertyPath: m_SizeDelta.x
      value: 250
      objectReference: {fileID: 0}
    - target: {fileID: 1548678831843444568, guid: c2bf7f3b3ac700d40b318b07fa3fad78,
        type: 3}
      propertyPath: m_SizeDelta.y
      value: 0
      objectReference: {fileID: 0}
    - target: {fileID: 1548678831843444568, guid: c2bf7f3b3ac700d40b318b07fa3fad78,
        type: 3}
      propertyPath: m_AnchorMin.x
      value: 1
      objectReference: {fileID: 0}
    - target: {fileID: 1548678831843444568, guid: c2bf7f3b3ac700d40b318b07fa3fad78,
        type: 3}
      propertyPath: m_AnchorMin.y
      value: 0
      objectReference: {fileID: 0}
    - target: {fileID: 1548678831843444568, guid: c2bf7f3b3ac700d40b318b07fa3fad78,
        type: 3}
      propertyPath: m_AnchorMax.x
      value: 1
      objectReference: {fileID: 0}
    - target: {fileID: 1548678831843444568, guid: c2bf7f3b3ac700d40b318b07fa3fad78,
        type: 3}
      propertyPath: m_AnchorMax.y
      value: 1
      objectReference: {fileID: 0}
    - target: {fileID: 1548678831843444568, guid: c2bf7f3b3ac700d40b318b07fa3fad78,
        type: 3}
      propertyPath: m_Pivot.x
      value: 1
      objectReference: {fileID: 0}
    - target: {fileID: 1548678831843444568, guid: c2bf7f3b3ac700d40b318b07fa3fad78,
        type: 3}
      propertyPath: m_Pivot.y
      value: 0.5
      objectReference: {fileID: 0}
    - target: {fileID: 1548678832615757080, guid: c2bf7f3b3ac700d40b318b07fa3fad78,
        type: 3}
      propertyPath: m_AnchorMax.x
      value: 0
      objectReference: {fileID: 0}
    - target: {fileID: 1548678832615757080, guid: c2bf7f3b3ac700d40b318b07fa3fad78,
        type: 3}
      propertyPath: m_SizeDelta.x
      value: 0
      objectReference: {fileID: 0}
    - target: {fileID: 1548678831222763859, guid: c2bf7f3b3ac700d40b318b07fa3fad78,
        type: 3}
      propertyPath: m_AnchorMax.x
      value: 0
      objectReference: {fileID: 0}
    - target: {fileID: 1548678831222763859, guid: c2bf7f3b3ac700d40b318b07fa3fad78,
        type: 3}
      propertyPath: m_AnchorMax.y
      value: 0
      objectReference: {fileID: 0}
    - target: {fileID: 1548678831222763859, guid: c2bf7f3b3ac700d40b318b07fa3fad78,
        type: 3}
      propertyPath: m_SizeDelta.x
      value: 0
      objectReference: {fileID: 0}
    - target: {fileID: 1548678831233915112, guid: c2bf7f3b3ac700d40b318b07fa3fad78,
        type: 3}
      propertyPath: m_AnchorMax.x
      value: 0
      objectReference: {fileID: 0}
    - target: {fileID: 1548678831233915112, guid: c2bf7f3b3ac700d40b318b07fa3fad78,
        type: 3}
      propertyPath: m_AnchorMax.y
      value: 0
      objectReference: {fileID: 0}
    - target: {fileID: 1548678831233915112, guid: c2bf7f3b3ac700d40b318b07fa3fad78,
        type: 3}
      propertyPath: m_AnchorMin.y
      value: 0
      objectReference: {fileID: 0}
    - target: {fileID: 5695086756640776309, guid: c2bf7f3b3ac700d40b318b07fa3fad78,
        type: 3}
      propertyPath: m_RootOrder
      value: 3
      objectReference: {fileID: 0}
    - target: {fileID: 5695086756640776309, guid: c2bf7f3b3ac700d40b318b07fa3fad78,
        type: 3}
      propertyPath: m_AnchoredPosition.y
      value: 0
      objectReference: {fileID: 0}
    - target: {fileID: 7433924533798647045, guid: c2bf7f3b3ac700d40b318b07fa3fad78,
        type: 3}
      propertyPath: m_RootOrder
      value: 3
      objectReference: {fileID: 0}
    - target: {fileID: 5708248429131697715, guid: c2bf7f3b3ac700d40b318b07fa3fad78,
        type: 3}
      propertyPath: m_RootOrder
      value: 4
      objectReference: {fileID: 0}
    - target: {fileID: 1548678831863376435, guid: c2bf7f3b3ac700d40b318b07fa3fad78,
        type: 3}
      propertyPath: m_IsActive
      value: 1
      objectReference: {fileID: 0}
    - target: {fileID: 1548678832679850817, guid: c2bf7f3b3ac700d40b318b07fa3fad78,
        type: 3}
      propertyPath: m_AnchoredPosition.x
      value: 103.74
      objectReference: {fileID: 0}
    - target: {fileID: 6051155924930447149, guid: c2bf7f3b3ac700d40b318b07fa3fad78,
        type: 3}
      propertyPath: m_IsActive
      value: 0
      objectReference: {fileID: 0}
    - target: {fileID: 7351118164210617998, guid: c2bf7f3b3ac700d40b318b07fa3fad78,
        type: 3}
      propertyPath: m_IsActive
      value: 0
      objectReference: {fileID: 0}
    m_RemovedComponents: []
  m_SourcePrefab: {fileID: 100100000, guid: c2bf7f3b3ac700d40b318b07fa3fad78, type: 3}
--- !u!1 &1774187547
GameObject:
  m_ObjectHideFlags: 0
  m_CorrespondingSourceObject: {fileID: 0}
  m_PrefabInstance: {fileID: 0}
  m_PrefabAsset: {fileID: 0}
  serializedVersion: 6
  m_Component:
  - component: {fileID: 1774187548}
  - component: {fileID: 1774187550}
  - component: {fileID: 1774187549}
  m_Layer: 5
  m_Name: Panel
  m_TagString: Untagged
  m_Icon: {fileID: 0}
  m_NavMeshLayer: 0
  m_StaticEditorFlags: 0
  m_IsActive: 1
--- !u!224 &1774187548
RectTransform:
  m_ObjectHideFlags: 0
  m_CorrespondingSourceObject: {fileID: 0}
  m_PrefabInstance: {fileID: 0}
  m_PrefabAsset: {fileID: 0}
  m_GameObject: {fileID: 1774187547}
  m_LocalRotation: {x: -0, y: -0, z: -0, w: 1}
  m_LocalPosition: {x: 0, y: 0, z: 0}
  m_LocalScale: {x: 1, y: 1, z: 1}
  m_Children:
  - {fileID: 1613025853}
  - {fileID: 1173001000}
  m_Father: {fileID: 386484134}
  m_RootOrder: 4
  m_LocalEulerAnglesHint: {x: 0, y: 0, z: 0}
  m_AnchorMin: {x: 0, y: 1}
  m_AnchorMax: {x: 1, y: 1}
  m_AnchoredPosition: {x: -0.00006866455, y: -139.35956}
  m_SizeDelta: {x: -11.8, y: 52.26001}
  m_Pivot: {x: 0.5, y: 0.5}
--- !u!114 &1774187549
MonoBehaviour:
  m_ObjectHideFlags: 0
  m_CorrespondingSourceObject: {fileID: 0}
  m_PrefabInstance: {fileID: 0}
  m_PrefabAsset: {fileID: 0}
  m_GameObject: {fileID: 1774187547}
  m_Enabled: 1
  m_EditorHideFlags: 0
  m_Script: {fileID: 11500000, guid: fe87c0e1cc204ed48ad3b37840f39efc, type: 3}
  m_Name: 
  m_EditorClassIdentifier: 
  m_Material: {fileID: 0}
  m_Color: {r: 1, g: 1, b: 1, a: 0.392}
  m_RaycastTarget: 0
  m_OnCullStateChanged:
    m_PersistentCalls:
      m_Calls: []
  m_Sprite: {fileID: 10907, guid: 0000000000000000f000000000000000, type: 0}
  m_Type: 1
  m_PreserveAspect: 0
  m_FillCenter: 1
  m_FillMethod: 4
  m_FillAmount: 1
  m_FillClockwise: 1
  m_FillOrigin: 0
  m_UseSpriteMesh: 0
  m_PixelsPerUnitMultiplier: 1
--- !u!222 &1774187550
CanvasRenderer:
  m_ObjectHideFlags: 0
  m_CorrespondingSourceObject: {fileID: 0}
  m_PrefabInstance: {fileID: 0}
  m_PrefabAsset: {fileID: 0}
  m_GameObject: {fileID: 1774187547}
  m_CullTransparentMesh: 0
--- !u!1 &1840524967
GameObject:
  m_ObjectHideFlags: 0
  m_CorrespondingSourceObject: {fileID: 0}
  m_PrefabInstance: {fileID: 0}
  m_PrefabAsset: {fileID: 0}
  serializedVersion: 6
  m_Component:
  - component: {fileID: 1840524969}
  - component: {fileID: 1840524968}
  m_Layer: 0
  m_Name: Directional Light (1)
  m_TagString: Untagged
  m_Icon: {fileID: 0}
  m_NavMeshLayer: 0
  m_StaticEditorFlags: 4294967295
  m_IsActive: 1
--- !u!108 &1840524968
Light:
  m_ObjectHideFlags: 0
  m_CorrespondingSourceObject: {fileID: 0}
  m_PrefabInstance: {fileID: 0}
  m_PrefabAsset: {fileID: 0}
  m_GameObject: {fileID: 1840524967}
  m_Enabled: 1
  serializedVersion: 9
  m_Type: 1
  m_Color: {r: 0.9490196, g: 0.9764706, b: 1, a: 1}
  m_Intensity: 1
  m_Range: 10
  m_SpotAngle: 87.4
  m_InnerSpotAngle: 21.80208
  m_CookieSize: 10
  m_Shadows:
    m_Type: 0
    m_Resolution: -1
    m_CustomResolution: -1
    m_Strength: 1
    m_Bias: 0.05
    m_NormalBias: 0.4
    m_NearPlane: 0.2
    m_CullingMatrixOverride:
      e00: 1
      e01: 0
      e02: 0
      e03: 0
      e10: 0
      e11: 1
      e12: 0
      e13: 0
      e20: 0
      e21: 0
      e22: 1
      e23: 0
      e30: 0
      e31: 0
      e32: 0
      e33: 1
    m_UseCullingMatrixOverride: 0
  m_Cookie: {fileID: 0}
  m_DrawHalo: 0
  m_Flare: {fileID: 0}
  m_RenderMode: 0
  m_CullingMask:
    serializedVersion: 2
    m_Bits: 4294967295
  m_RenderingLayerMask: 1
  m_Lightmapping: 4
  m_LightShadowCasterMode: 0
  m_AreaSize: {x: 1, y: 1}
  m_BounceIntensity: 1
  m_ColorTemperature: 6570
  m_UseColorTemperature: 0
  m_BoundingSphereOverride: {x: 0, y: 0, z: 0, w: 0}
  m_UseBoundingSphereOverride: 0
  m_ShadowRadius: 0
  m_ShadowAngle: 0
--- !u!4 &1840524969
Transform:
  m_ObjectHideFlags: 0
  m_CorrespondingSourceObject: {fileID: 0}
  m_PrefabInstance: {fileID: 0}
  m_PrefabAsset: {fileID: 0}
  m_GameObject: {fileID: 1840524967}
  m_LocalRotation: {x: 0.7071068, y: 0, z: 0, w: 0.7071068}
  m_LocalPosition: {x: 0.017005935, y: 5, z: 0}
  m_LocalScale: {x: 1, y: 1, z: 1}
  m_Children: []
  m_Father: {fileID: 0}
  m_RootOrder: 2
  m_LocalEulerAnglesHint: {x: 90, y: 0, z: 0}
--- !u!1 &1847078093
GameObject:
  m_ObjectHideFlags: 0
  m_CorrespondingSourceObject: {fileID: 0}
  m_PrefabInstance: {fileID: 0}
  m_PrefabAsset: {fileID: 0}
  serializedVersion: 6
  m_Component:
  - component: {fileID: 1847078094}
  - component: {fileID: 1847078097}
  - component: {fileID: 1847078096}
  - component: {fileID: 1847078095}
  m_Layer: 5
  m_Name: Data Panel Canvas
  m_TagString: Untagged
  m_Icon: {fileID: 0}
  m_NavMeshLayer: 0
  m_StaticEditorFlags: 0
  m_IsActive: 1
--- !u!224 &1847078094
RectTransform:
  m_ObjectHideFlags: 0
  m_CorrespondingSourceObject: {fileID: 0}
  m_PrefabInstance: {fileID: 0}
  m_PrefabAsset: {fileID: 0}
  m_GameObject: {fileID: 1847078093}
  m_LocalRotation: {x: -0, y: -0, z: -0, w: 1}
  m_LocalPosition: {x: 0, y: 0, z: 0}
  m_LocalScale: {x: 1, y: 1, z: 1}
  m_Children:
  - {fileID: 202764391}
  m_Father: {fileID: 913012241}
  m_RootOrder: 1
  m_LocalEulerAnglesHint: {x: 0, y: 0, z: 0}
  m_AnchorMin: {x: 1, y: 0}
  m_AnchorMax: {x: 1, y: 1}
  m_AnchoredPosition: {x: -124.59961, y: 0}
  m_SizeDelta: {x: 249.1, y: -0.00018311}
  m_Pivot: {x: 0.5, y: 0.5}
--- !u!114 &1847078095
MonoBehaviour:
  m_ObjectHideFlags: 0
  m_CorrespondingSourceObject: {fileID: 0}
  m_PrefabInstance: {fileID: 0}
  m_PrefabAsset: {fileID: 0}
  m_GameObject: {fileID: 1847078093}
  m_Enabled: 1
  m_EditorHideFlags: 0
  m_Script: {fileID: 11500000, guid: dc42784cf147c0c48a680349fa168899, type: 3}
  m_Name: 
  m_EditorClassIdentifier: 
  m_IgnoreReversedGraphics: 1
  m_BlockingObjects: 0
  m_BlockingMask:
    serializedVersion: 2
    m_Bits: 4294967295
--- !u!114 &1847078096
MonoBehaviour:
  m_ObjectHideFlags: 0
  m_CorrespondingSourceObject: {fileID: 0}
  m_PrefabInstance: {fileID: 0}
  m_PrefabAsset: {fileID: 0}
  m_GameObject: {fileID: 1847078093}
  m_Enabled: 1
  m_EditorHideFlags: 0
  m_Script: {fileID: 11500000, guid: 0cd44c1031e13a943bb63640046fad76, type: 3}
  m_Name: 
  m_EditorClassIdentifier: 
  m_UiScaleMode: 0
  m_ReferencePixelsPerUnit: 100
  m_ScaleFactor: 1
  m_ReferenceResolution: {x: 800, y: 600}
  m_ScreenMatchMode: 0
  m_MatchWidthOrHeight: 0
  m_PhysicalUnit: 3
  m_FallbackScreenDPI: 96
  m_DefaultSpriteDPI: 96
  m_DynamicPixelsPerUnit: 1
--- !u!223 &1847078097
Canvas:
  m_ObjectHideFlags: 0
  m_CorrespondingSourceObject: {fileID: 0}
  m_PrefabInstance: {fileID: 0}
  m_PrefabAsset: {fileID: 0}
  m_GameObject: {fileID: 1847078093}
  m_Enabled: 1
  serializedVersion: 3
  m_RenderMode: 0
  m_Camera: {fileID: 0}
  m_PlaneDistance: 100
  m_PixelPerfect: 0
  m_ReceivesEvents: 1
  m_OverrideSorting: 1
  m_OverridePixelPerfect: 0
  m_SortingBucketNormalizedSize: 0
  m_AdditionalShaderChannelsFlag: 0
  m_SortingLayerID: 0
  m_SortingOrder: 0
  m_TargetDisplay: 0
--- !u!114 &1866463929 stripped
MonoBehaviour:
  m_CorrespondingSourceObject: {fileID: 4751418848949287458, guid: 9c542219a0eec15448e8897cc2fc232d,
    type: 3}
  m_PrefabInstance: {fileID: 1273282774}
  m_PrefabAsset: {fileID: 0}
  m_GameObject: {fileID: 0}
  m_Enabled: 1
  m_EditorHideFlags: 0
  m_Script: {fileID: 11500000, guid: 4e291178dbdbb6c40b84173853f61fa9, type: 3}
  m_Name: 
  m_EditorClassIdentifier: 
--- !u!224 &1868467794 stripped
RectTransform:
  m_CorrespondingSourceObject: {fileID: 1548678831843444568, guid: c2bf7f3b3ac700d40b318b07fa3fad78,
    type: 3}
  m_PrefabInstance: {fileID: 1756832558}
  m_PrefabAsset: {fileID: 0}
--- !u!1 &1923017656
GameObject:
  m_ObjectHideFlags: 0
  m_CorrespondingSourceObject: {fileID: 0}
  m_PrefabInstance: {fileID: 0}
  m_PrefabAsset: {fileID: 0}
  serializedVersion: 6
  m_Component:
  - component: {fileID: 1923017657}
  - component: {fileID: 1923017658}
  m_Layer: 5
  m_Name: Dialog Panel Manager
  m_TagString: Untagged
  m_Icon: {fileID: 0}
  m_NavMeshLayer: 0
  m_StaticEditorFlags: 0
  m_IsActive: 1
--- !u!224 &1923017657
RectTransform:
  m_ObjectHideFlags: 0
  m_CorrespondingSourceObject: {fileID: 0}
  m_PrefabInstance: {fileID: 0}
  m_PrefabAsset: {fileID: 0}
  m_GameObject: {fileID: 1923017656}
  m_LocalRotation: {x: 0, y: 0, z: 0, w: 1}
  m_LocalPosition: {x: 0, y: 0, z: 0}
  m_LocalScale: {x: 1, y: 1, z: 1}
  m_Children:
  - {fileID: 1358578176}
  - {fileID: 2104952467}
  m_Father: {fileID: 819809141}
  m_RootOrder: 0
  m_LocalEulerAnglesHint: {x: 0, y: 0, z: 0}
  m_AnchorMin: {x: 0, y: 0}
  m_AnchorMax: {x: 1, y: 1}
  m_AnchoredPosition: {x: 0, y: 0}
  m_SizeDelta: {x: 0, y: 0}
  m_Pivot: {x: 0.5, y: 0.5}
--- !u!114 &1923017658
MonoBehaviour:
  m_ObjectHideFlags: 0
  m_CorrespondingSourceObject: {fileID: 0}
  m_PrefabInstance: {fileID: 0}
  m_PrefabAsset: {fileID: 0}
  m_GameObject: {fileID: 1923017656}
  m_Enabled: 1
  m_EditorHideFlags: 0
  m_Script: {fileID: 11500000, guid: 5b9521a8510d448ba995e43cf20cb66a, type: 3}
  m_Name: 
  m_EditorClassIdentifier: 
--- !u!1 &1954494701
GameObject:
  m_ObjectHideFlags: 0
  m_CorrespondingSourceObject: {fileID: 0}
  m_PrefabInstance: {fileID: 0}
  m_PrefabAsset: {fileID: 0}
  serializedVersion: 6
  m_Component:
  - component: {fileID: 1954494704}
  - component: {fileID: 1954494703}
  - component: {fileID: 1954494702}
  m_Layer: 0
  m_Name: EventSystem
  m_TagString: Untagged
  m_Icon: {fileID: 0}
  m_NavMeshLayer: 0
  m_StaticEditorFlags: 0
  m_IsActive: 1
--- !u!114 &1954494702
MonoBehaviour:
  m_ObjectHideFlags: 0
  m_CorrespondingSourceObject: {fileID: 0}
  m_PrefabInstance: {fileID: 0}
  m_PrefabAsset: {fileID: 0}
  m_GameObject: {fileID: 1954494701}
  m_Enabled: 1
  m_EditorHideFlags: 0
  m_Script: {fileID: 11500000, guid: 4f231c4fb786f3946a6b90b886c48677, type: 3}
  m_Name: 
  m_EditorClassIdentifier: 
  m_HorizontalAxis: Horizontal
  m_VerticalAxis: Vertical
  m_SubmitButton: Submit
  m_CancelButton: Cancel
  m_InputActionsPerSecond: 10
  m_RepeatDelay: 0.5
  m_ForceModuleActive: 1
--- !u!114 &1954494703
MonoBehaviour:
  m_ObjectHideFlags: 0
  m_CorrespondingSourceObject: {fileID: 0}
  m_PrefabInstance: {fileID: 0}
  m_PrefabAsset: {fileID: 0}
  m_GameObject: {fileID: 1954494701}
  m_Enabled: 1
  m_EditorHideFlags: 0
  m_Script: {fileID: 11500000, guid: 76c392e42b5098c458856cdf6ecaaaa1, type: 3}
  m_Name: 
  m_EditorClassIdentifier: 
  m_FirstSelected: {fileID: 0}
  m_sendNavigationEvents: 1
  m_DragThreshold: 10
--- !u!4 &1954494704
Transform:
  m_ObjectHideFlags: 0
  m_CorrespondingSourceObject: {fileID: 0}
  m_PrefabInstance: {fileID: 0}
  m_PrefabAsset: {fileID: 0}
  m_GameObject: {fileID: 1954494701}
  m_LocalRotation: {x: 0, y: 0, z: 0, w: 1}
  m_LocalPosition: {x: 0, y: 0, z: 0}
  m_LocalScale: {x: 1, y: 1, z: 1}
  m_Children: []
  m_Father: {fileID: 0}
  m_RootOrder: 3
  m_LocalEulerAnglesHint: {x: 0, y: 0, z: 0}
--- !u!1 &2000808107
GameObject:
  m_ObjectHideFlags: 0
  m_CorrespondingSourceObject: {fileID: 0}
  m_PrefabInstance: {fileID: 0}
  m_PrefabAsset: {fileID: 0}
  serializedVersion: 6
  m_Component:
  - component: {fileID: 2000808108}
  - component: {fileID: 2000808110}
  - component: {fileID: 2000808109}
  m_Layer: 5
  m_Name: Top Panel
  m_TagString: Untagged
  m_Icon: {fileID: 0}
  m_NavMeshLayer: 0
  m_StaticEditorFlags: 0
  m_IsActive: 1
--- !u!224 &2000808108
RectTransform:
  m_ObjectHideFlags: 0
  m_CorrespondingSourceObject: {fileID: 0}
  m_PrefabInstance: {fileID: 0}
  m_PrefabAsset: {fileID: 0}
  m_GameObject: {fileID: 2000808107}
  m_LocalRotation: {x: -0, y: -0, z: -0, w: 1}
  m_LocalPosition: {x: 0, y: 0, z: 0}
  m_LocalScale: {x: 1, y: 1, z: 1}
  m_Children:
  - {fileID: 784609328}
  - {fileID: 1273282775}
  - {fileID: 541507300}
  - {fileID: 1240400256}
  m_Father: {fileID: 386484134}
  m_RootOrder: 1
  m_LocalEulerAnglesHint: {x: 0, y: 0, z: 0}
  m_AnchorMin: {x: 0, y: 1}
  m_AnchorMax: {x: 1, y: 1}
  m_AnchoredPosition: {x: -0.00032806396, y: -72.96}
  m_SizeDelta: {x: -11.42, y: 76}
  m_Pivot: {x: 0.5, y: 0.5}
--- !u!114 &2000808109
MonoBehaviour:
  m_ObjectHideFlags: 0
  m_CorrespondingSourceObject: {fileID: 0}
  m_PrefabInstance: {fileID: 0}
  m_PrefabAsset: {fileID: 0}
  m_GameObject: {fileID: 2000808107}
  m_Enabled: 1
  m_EditorHideFlags: 0
  m_Script: {fileID: 11500000, guid: fe87c0e1cc204ed48ad3b37840f39efc, type: 3}
  m_Name: 
  m_EditorClassIdentifier: 
  m_Material: {fileID: 0}
  m_Color: {r: 1, g: 1, b: 1, a: 0.392}
  m_RaycastTarget: 0
  m_OnCullStateChanged:
    m_PersistentCalls:
      m_Calls: []
  m_Sprite: {fileID: 10907, guid: 0000000000000000f000000000000000, type: 0}
  m_Type: 1
  m_PreserveAspect: 0
  m_FillCenter: 1
  m_FillMethod: 4
  m_FillAmount: 1
  m_FillClockwise: 1
  m_FillOrigin: 0
  m_UseSpriteMesh: 0
  m_PixelsPerUnitMultiplier: 1
--- !u!222 &2000808110
CanvasRenderer:
  m_ObjectHideFlags: 0
  m_CorrespondingSourceObject: {fileID: 0}
  m_PrefabInstance: {fileID: 0}
  m_PrefabAsset: {fileID: 0}
  m_GameObject: {fileID: 2000808107}
  m_CullTransparentMesh: 0
--- !u!1 &2010223311
GameObject:
  m_ObjectHideFlags: 0
  m_CorrespondingSourceObject: {fileID: 0}
  m_PrefabInstance: {fileID: 0}
  m_PrefabAsset: {fileID: 0}
  serializedVersion: 6
  m_Component:
  - component: {fileID: 2010223312}
  - component: {fileID: 2010223314}
  - component: {fileID: 2010223313}
  m_Layer: 5
  m_Name: Text
  m_TagString: Untagged
  m_Icon: {fileID: 0}
  m_NavMeshLayer: 0
  m_StaticEditorFlags: 0
  m_IsActive: 1
--- !u!224 &2010223312
RectTransform:
  m_ObjectHideFlags: 0
  m_CorrespondingSourceObject: {fileID: 0}
  m_PrefabInstance: {fileID: 0}
  m_PrefabAsset: {fileID: 0}
  m_GameObject: {fileID: 2010223311}
  m_LocalRotation: {x: 0, y: 0, z: 0, w: 1}
  m_LocalPosition: {x: 0, y: 0, z: 0}
  m_LocalScale: {x: 1, y: 1, z: 1}
  m_Children: []
  m_Father: {fileID: 541507300}
  m_RootOrder: 1
  m_LocalEulerAnglesHint: {x: 0, y: 0, z: 0}
  m_AnchorMin: {x: 0.5, y: 0.5}
  m_AnchorMax: {x: 0.5, y: 0.5}
  m_AnchoredPosition: {x: 0.69855, y: -0.00045681}
  m_SizeDelta: {x: 63.49, y: 33.573}
  m_Pivot: {x: 0.5, y: 0.5}
--- !u!114 &2010223313
MonoBehaviour:
  m_ObjectHideFlags: 0
  m_CorrespondingSourceObject: {fileID: 0}
  m_PrefabInstance: {fileID: 0}
  m_PrefabAsset: {fileID: 0}
  m_GameObject: {fileID: 2010223311}
  m_Enabled: 1
  m_EditorHideFlags: 0
  m_Script: {fileID: 11500000, guid: 5f7201a12d95ffc409449d95f23cf332, type: 3}
  m_Name: 
  m_EditorClassIdentifier: 
  m_Material: {fileID: 0}
  m_Color: {r: 0.19607843, g: 0.19607843, b: 0.19607843, a: 1}
  m_RaycastTarget: 1
  m_OnCullStateChanged:
    m_PersistentCalls:
      m_Calls: []
  m_FontData:
    m_Font: {fileID: 12800000, guid: 5eb42640a823f0144bbb5a3be216d90f, type: 3}
    m_FontSize: 12
    m_FontStyle: 0
    m_BestFit: 0
    m_MinSize: 1
    m_MaxSize: 40
    m_Alignment: 4
    m_AlignByGeometry: 0
    m_RichText: 0
    m_HorizontalOverflow: 0
    m_VerticalOverflow: 0
    m_LineSpacing: 1
  m_Text: Connect
--- !u!222 &2010223314
CanvasRenderer:
  m_ObjectHideFlags: 0
  m_CorrespondingSourceObject: {fileID: 0}
  m_PrefabInstance: {fileID: 0}
  m_PrefabAsset: {fileID: 0}
  m_GameObject: {fileID: 2010223311}
  m_CullTransparentMesh: 0
--- !u!1 &2055095276
GameObject:
  m_ObjectHideFlags: 0
  m_CorrespondingSourceObject: {fileID: 0}
  m_PrefabInstance: {fileID: 0}
  m_PrefabAsset: {fileID: 0}
  serializedVersion: 6
  m_Component:
  - component: {fileID: 2055095277}
  - component: {fileID: 2055095279}
  - component: {fileID: 2055095278}
  m_Layer: 5
  m_Name: Image
  m_TagString: Untagged
  m_Icon: {fileID: 0}
  m_NavMeshLayer: 0
  m_StaticEditorFlags: 0
  m_IsActive: 1
--- !u!224 &2055095277
RectTransform:
  m_ObjectHideFlags: 0
  m_CorrespondingSourceObject: {fileID: 0}
  m_PrefabInstance: {fileID: 0}
  m_PrefabAsset: {fileID: 0}
  m_GameObject: {fileID: 2055095276}
  m_LocalRotation: {x: 0, y: 0, z: 0, w: 1}
  m_LocalPosition: {x: 0, y: 0, z: 0}
  m_LocalScale: {x: 1, y: 1, z: 1}
  m_Children: []
  m_Father: {fileID: 196387849}
  m_RootOrder: 0
  m_LocalEulerAnglesHint: {x: 0, y: 0, z: 0}
  m_AnchorMin: {x: 0, y: 0}
  m_AnchorMax: {x: 1, y: 1}
  m_AnchoredPosition: {x: -0.00002670288, y: 0}
  m_SizeDelta: {x: -0.000022888, y: -10.83}
  m_Pivot: {x: 0.5, y: 0.5}
--- !u!114 &2055095278
MonoBehaviour:
  m_ObjectHideFlags: 0
  m_CorrespondingSourceObject: {fileID: 0}
  m_PrefabInstance: {fileID: 0}
  m_PrefabAsset: {fileID: 0}
  m_GameObject: {fileID: 2055095276}
  m_Enabled: 1
  m_EditorHideFlags: 0
  m_Script: {fileID: 11500000, guid: fe87c0e1cc204ed48ad3b37840f39efc, type: 3}
  m_Name: 
  m_EditorClassIdentifier: 
  m_Material: {fileID: 0}
  m_Color: {r: 0, g: 0, b: 0, a: 0.050980393}
  m_RaycastTarget: 0
  m_OnCullStateChanged:
    m_PersistentCalls:
      m_Calls: []
  m_Sprite: {fileID: 21300000, guid: 9f603e816f1044067bdc8c22ab057023, type: 3}
  m_Type: 0
  m_PreserveAspect: 1
  m_FillCenter: 1
  m_FillMethod: 4
  m_FillAmount: 1
  m_FillClockwise: 1
  m_FillOrigin: 0
  m_UseSpriteMesh: 0
  m_PixelsPerUnitMultiplier: 1
--- !u!222 &2055095279
CanvasRenderer:
  m_ObjectHideFlags: 0
  m_CorrespondingSourceObject: {fileID: 0}
  m_PrefabInstance: {fileID: 0}
  m_PrefabAsset: {fileID: 0}
  m_GameObject: {fileID: 2055095276}
  m_CullTransparentMesh: 0
--- !u!1 &2076228655
GameObject:
  m_ObjectHideFlags: 0
  m_CorrespondingSourceObject: {fileID: 0}
  m_PrefabInstance: {fileID: 0}
  m_PrefabAsset: {fileID: 0}
  serializedVersion: 6
  m_Component:
  - component: {fileID: 2076228659}
  - component: {fileID: 2076228658}
  - component: {fileID: 2076228657}
  - component: {fileID: 2076228656}
  m_Layer: 5
  m_Name: Canvas
  m_TagString: Untagged
  m_Icon: {fileID: 0}
  m_NavMeshLayer: 0
  m_StaticEditorFlags: 0
  m_IsActive: 1
--- !u!114 &2076228656
MonoBehaviour:
  m_ObjectHideFlags: 0
  m_CorrespondingSourceObject: {fileID: 0}
  m_PrefabInstance: {fileID: 0}
  m_PrefabAsset: {fileID: 0}
  m_GameObject: {fileID: 2076228655}
  m_Enabled: 0
  m_EditorHideFlags: 0
  m_Script: {fileID: 11500000, guid: dc42784cf147c0c48a680349fa168899, type: 3}
  m_Name: 
  m_EditorClassIdentifier: 
  m_IgnoreReversedGraphics: 1
  m_BlockingObjects: 0
  m_BlockingMask:
    serializedVersion: 2
    m_Bits: 4294967295
--- !u!114 &2076228657
MonoBehaviour:
  m_ObjectHideFlags: 0
  m_CorrespondingSourceObject: {fileID: 0}
  m_PrefabInstance: {fileID: 0}
  m_PrefabAsset: {fileID: 0}
  m_GameObject: {fileID: 2076228655}
  m_Enabled: 1
  m_EditorHideFlags: 0
  m_Script: {fileID: 11500000, guid: 0cd44c1031e13a943bb63640046fad76, type: 3}
  m_Name: 
  m_EditorClassIdentifier: 
  m_UiScaleMode: 1
  m_ReferencePixelsPerUnit: 100
  m_ScaleFactor: 1
  m_ReferenceResolution: {x: 800, y: 600}
  m_ScreenMatchMode: 0
  m_MatchWidthOrHeight: 1
  m_PhysicalUnit: 3
  m_FallbackScreenDPI: 96
  m_DefaultSpriteDPI: 96
  m_DynamicPixelsPerUnit: 1
--- !u!223 &2076228658
Canvas:
  m_ObjectHideFlags: 0
  m_CorrespondingSourceObject: {fileID: 0}
  m_PrefabInstance: {fileID: 0}
  m_PrefabAsset: {fileID: 0}
  m_GameObject: {fileID: 2076228655}
  m_Enabled: 1
  serializedVersion: 3
  m_RenderMode: 1
  m_Camera: {fileID: 335704691}
  m_PlaneDistance: 0.1
  m_PixelPerfect: 0
  m_ReceivesEvents: 1
  m_OverrideSorting: 0
  m_OverridePixelPerfect: 0
  m_SortingBucketNormalizedSize: 0
  m_AdditionalShaderChannelsFlag: 0
  m_SortingLayerID: 0
  m_SortingOrder: 0
  m_TargetDisplay: 0
--- !u!224 &2076228659
RectTransform:
  m_ObjectHideFlags: 0
  m_CorrespondingSourceObject: {fileID: 0}
  m_PrefabInstance: {fileID: 0}
  m_PrefabAsset: {fileID: 0}
  m_GameObject: {fileID: 2076228655}
  m_LocalRotation: {x: 0, y: 0, z: 0, w: 1}
  m_LocalPosition: {x: 0, y: 0, z: 0}
  m_LocalScale: {x: 0, y: 0, z: 0}
  m_Children:
  - {fileID: 1066004756}
  - {fileID: 913012241}
  m_Father: {fileID: 0}
  m_RootOrder: 5
  m_LocalEulerAnglesHint: {x: 0, y: 0, z: 0}
  m_AnchorMin: {x: 0, y: 0}
  m_AnchorMax: {x: 0, y: 0}
  m_AnchoredPosition: {x: 0, y: 0}
  m_SizeDelta: {x: 0, y: 0}
  m_Pivot: {x: 0, y: 0}
--- !u!224 &2104952467 stripped
RectTransform:
  m_CorrespondingSourceObject: {fileID: 7786611109638139300, guid: f59bb10ce6a0442b7b8c58dbe72a9841,
    type: 3}
  m_PrefabInstance: {fileID: 1598371015}
  m_PrefabAsset: {fileID: 0}
--- !u!1 &2125563146
GameObject:
  m_ObjectHideFlags: 0
  m_CorrespondingSourceObject: {fileID: 0}
  m_PrefabInstance: {fileID: 0}
  m_PrefabAsset: {fileID: 0}
  serializedVersion: 6
  m_Component:
  - component: {fileID: 2125563147}
  - component: {fileID: 2125563148}
  m_Layer: 0
  m_Name: Trash Can
  m_TagString: Untagged
  m_Icon: {fileID: 0}
  m_NavMeshLayer: 0
  m_StaticEditorFlags: 4294967295
  m_IsActive: 1
--- !u!4 &2125563147
Transform:
  m_ObjectHideFlags: 0
  m_CorrespondingSourceObject: {fileID: 0}
  m_PrefabInstance: {fileID: 0}
  m_PrefabAsset: {fileID: 0}
  m_GameObject: {fileID: 2125563146}
  m_LocalRotation: {x: -0, y: -0, z: -0, w: 1}
  m_LocalPosition: {x: 0, y: 0, z: 0}
  m_LocalScale: {x: 1, y: 1, z: 1}
  m_Children: []
  m_Father: {fileID: 0}
  m_RootOrder: 4
  m_LocalEulerAnglesHint: {x: 0, y: 0, z: 0}
--- !u!114 &2125563148
MonoBehaviour:
  m_ObjectHideFlags: 0
  m_CorrespondingSourceObject: {fileID: 0}
  m_PrefabInstance: {fileID: 0}
  m_PrefabAsset: {fileID: 0}
  m_GameObject: {fileID: 2125563146}
  m_Enabled: 1
  m_EditorHideFlags: 0
  m_Script: {fileID: 11500000, guid: cde59eccc2edfbb43b6022d8c3de81a5, type: 3}
  m_Name: 
  m_EditorClassIdentifier: 
--- !u!1 &2140725094
GameObject:
  m_ObjectHideFlags: 0
  m_CorrespondingSourceObject: {fileID: 0}
  m_PrefabInstance: {fileID: 0}
  m_PrefabAsset: {fileID: 0}
  serializedVersion: 6
  m_Component:
  - component: {fileID: 2140725095}
  - component: {fileID: 2140725097}
  - component: {fileID: 2140725096}
  m_Layer: 5
  m_Name: Anchor-SW
  m_TagString: Untagged
  m_Icon: {fileID: 0}
  m_NavMeshLayer: 0
  m_StaticEditorFlags: 0
  m_IsActive: 0
--- !u!224 &2140725095
RectTransform:
  m_ObjectHideFlags: 0
  m_CorrespondingSourceObject: {fileID: 0}
  m_PrefabInstance: {fileID: 0}
  m_PrefabAsset: {fileID: 0}
  m_GameObject: {fileID: 2140725094}
  m_LocalRotation: {x: 0, y: 0, z: 0, w: 1}
  m_LocalPosition: {x: 0, y: 0, z: 0}
  m_LocalScale: {x: 1, y: 1, z: 1}
  m_Children: []
  m_Father: {fileID: 1066004756}
  m_RootOrder: 2
  m_LocalEulerAnglesHint: {x: 0, y: 0, z: 0}
  m_AnchorMin: {x: 0, y: 0}
  m_AnchorMax: {x: 0, y: 0}
  m_AnchoredPosition: {x: 25, y: 25}
  m_SizeDelta: {x: 350, y: 250}
  m_Pivot: {x: 0, y: 0}
--- !u!114 &2140725096
MonoBehaviour:
  m_ObjectHideFlags: 0
  m_CorrespondingSourceObject: {fileID: 0}
  m_PrefabInstance: {fileID: 0}
  m_PrefabAsset: {fileID: 0}
  m_GameObject: {fileID: 2140725094}
  m_Enabled: 1
  m_EditorHideFlags: 0
  m_Script: {fileID: 11500000, guid: 1344c3c82d62a2a41a3576d8abb8e3ea, type: 3}
  m_Name: 
  m_EditorClassIdentifier: 
  m_Material: {fileID: 0}
  m_Color: {r: 1, g: 1, b: 1, a: 1}
  m_RaycastTarget: 0
  m_OnCullStateChanged:
    m_PersistentCalls:
      m_Calls: []
  m_Texture: {fileID: 0}
  m_UVRect:
    serializedVersion: 2
    x: 0
    y: 0
    width: 1
    height: 1
--- !u!222 &2140725097
CanvasRenderer:
  m_ObjectHideFlags: 0
  m_CorrespondingSourceObject: {fileID: 0}
  m_PrefabInstance: {fileID: 0}
  m_PrefabAsset: {fileID: 0}
  m_GameObject: {fileID: 2140725094}
  m_CullTransparentMesh: 0
--- !u!114 &70282379626835456
MonoBehaviour:
  m_ObjectHideFlags: 0
  m_CorrespondingSourceObject: {fileID: 0}
  m_PrefabInstance: {fileID: 0}
  m_PrefabAsset: {fileID: 0}
  m_GameObject: {fileID: 1319151170270520577}
  m_Enabled: 1
  m_EditorHideFlags: 0
  m_Script: {fileID: 11500000, guid: 4dc9304aa80894e78bb0aa82b9bd9aae, type: 3}
  m_Name: 
  m_EditorClassIdentifier: 
  text: {fileID: 1319151171642121660}
--- !u!1 &1319151170270520577
GameObject:
  m_ObjectHideFlags: 0
  m_CorrespondingSourceObject: {fileID: 0}
  m_PrefabInstance: {fileID: 0}
  m_PrefabAsset: {fileID: 0}
  serializedVersion: 6
  m_Component:
  - component: {fileID: 1319151170270520606}
  - component: {fileID: 70282379626835456}
  m_Layer: 5
  m_Name: Sender
  m_TagString: Untagged
  m_Icon: {fileID: 0}
  m_NavMeshLayer: 0
  m_StaticEditorFlags: 0
  m_IsActive: 1
--- !u!224 &1319151170270520606
RectTransform:
  m_ObjectHideFlags: 0
  m_CorrespondingSourceObject: {fileID: 0}
  m_PrefabInstance: {fileID: 0}
  m_PrefabAsset: {fileID: 0}
  m_GameObject: {fileID: 1319151170270520577}
  m_LocalRotation: {x: -0, y: -0, z: -0, w: 1}
  m_LocalPosition: {x: 0, y: 0, z: 0}
  m_LocalScale: {x: 1, y: 1, z: 1}
  m_Children:
  - {fileID: 1319151171336706597}
  - {fileID: 1319151171323297308}
  - {fileID: 226025080}
  - {fileID: 1319151171642121663}
  m_Father: {fileID: 637089656}
  m_RootOrder: 5
  m_LocalEulerAnglesHint: {x: 0, y: 0, z: 0}
  m_AnchorMin: {x: 0, y: 1}
  m_AnchorMax: {x: 1, y: 1}
  m_AnchoredPosition: {x: 1.8468018, y: -310.31}
  m_SizeDelta: {x: -3.55, y: 52.66}
  m_Pivot: {x: 0, y: 1}
--- !u!222 &1319151171323297306
CanvasRenderer:
  m_ObjectHideFlags: 0
  m_CorrespondingSourceObject: {fileID: 0}
  m_PrefabInstance: {fileID: 0}
  m_PrefabAsset: {fileID: 0}
  m_GameObject: {fileID: 1319151171323297311}
  m_CullTransparentMesh: 0
--- !u!224 &1319151171323297308
RectTransform:
  m_ObjectHideFlags: 0
  m_CorrespondingSourceObject: {fileID: 0}
  m_PrefabInstance: {fileID: 0}
  m_PrefabAsset: {fileID: 0}
  m_GameObject: {fileID: 1319151171323297311}
  m_LocalRotation: {x: -0, y: -0, z: -0, w: 1}
  m_LocalPosition: {x: 0, y: 0, z: 0}
  m_LocalScale: {x: 1, y: 1, z: 1}
  m_Children: []
  m_Father: {fileID: 1319151170270520606}
  m_RootOrder: 1
  m_LocalEulerAnglesHint: {x: 0, y: 0, z: 0}
  m_AnchorMin: {x: 0, y: 1}
  m_AnchorMax: {x: 1, y: 1}
  m_AnchoredPosition: {x: -94.59032, y: -41.05031}
  m_SizeDelta: {x: -205.68994, y: 15}
  m_Pivot: {x: 0.50016457, y: 0.49989486}
--- !u!114 &1319151171323297309
MonoBehaviour:
  m_ObjectHideFlags: 0
  m_CorrespondingSourceObject: {fileID: 0}
  m_PrefabInstance: {fileID: 0}
  m_PrefabAsset: {fileID: 0}
  m_GameObject: {fileID: 1319151171323297311}
  m_Enabled: 1
  m_EditorHideFlags: 0
  m_Script: {fileID: 11500000, guid: fe87c0e1cc204ed48ad3b37840f39efc, type: 3}
  m_Name: 
  m_EditorClassIdentifier: 
  m_Material: {fileID: 0}
  m_Color: {r: 0, g: 0, b: 0, a: 1}
  m_RaycastTarget: 0
  m_OnCullStateChanged:
    m_PersistentCalls:
      m_Calls: []
  m_Sprite: {fileID: 21300000, guid: 665417c6f6aac442cb14faa7bdf00471, type: 3}
  m_Type: 0
  m_PreserveAspect: 0
  m_FillCenter: 1
  m_FillMethod: 4
  m_FillAmount: 1
  m_FillClockwise: 1
  m_FillOrigin: 0
  m_UseSpriteMesh: 0
  m_PixelsPerUnitMultiplier: 1
--- !u!1 &1319151171323297311
GameObject:
  m_ObjectHideFlags: 0
  m_CorrespondingSourceObject: {fileID: 0}
  m_PrefabInstance: {fileID: 0}
  m_PrefabAsset: {fileID: 0}
  serializedVersion: 6
  m_Component:
  - component: {fileID: 1319151171323297308}
  - component: {fileID: 1319151171323297306}
  - component: {fileID: 1319151171323297309}
  m_Layer: 5
  m_Name: Image
  m_TagString: Untagged
  m_Icon: {fileID: 0}
  m_NavMeshLayer: 0
  m_StaticEditorFlags: 0
  m_IsActive: 0
--- !u!114 &1319151171336706594
MonoBehaviour:
  m_ObjectHideFlags: 0
  m_CorrespondingSourceObject: {fileID: 0}
  m_PrefabInstance: {fileID: 0}
  m_PrefabAsset: {fileID: 0}
  m_GameObject: {fileID: 1319151171336706596}
  m_Enabled: 1
  m_EditorHideFlags: 0
  m_Script: {fileID: 11500000, guid: fe87c0e1cc204ed48ad3b37840f39efc, type: 3}
  m_Name: 
  m_EditorClassIdentifier: 
  m_Material: {fileID: 0}
  m_Color: {r: 0.8980392, g: 0.73318475, b: 0.5882353, a: 0.73333335}
  m_RaycastTarget: 1
  m_OnCullStateChanged:
    m_PersistentCalls:
      m_Calls: []
  m_Sprite: {fileID: 10907, guid: 0000000000000000f000000000000000, type: 0}
  m_Type: 1
  m_PreserveAspect: 0
  m_FillCenter: 1
  m_FillMethod: 4
  m_FillAmount: 1
  m_FillClockwise: 1
  m_FillOrigin: 0
  m_UseSpriteMesh: 0
  m_PixelsPerUnitMultiplier: 1
--- !u!222 &1319151171336706595
CanvasRenderer:
  m_ObjectHideFlags: 0
  m_CorrespondingSourceObject: {fileID: 0}
  m_PrefabInstance: {fileID: 0}
  m_PrefabAsset: {fileID: 0}
  m_GameObject: {fileID: 1319151171336706596}
  m_CullTransparentMesh: 0
--- !u!1 &1319151171336706596
GameObject:
  m_ObjectHideFlags: 0
  m_CorrespondingSourceObject: {fileID: 0}
  m_PrefabInstance: {fileID: 0}
  m_PrefabAsset: {fileID: 0}
  serializedVersion: 6
  m_Component:
  - component: {fileID: 1319151171336706597}
  - component: {fileID: 1319151171336706595}
  - component: {fileID: 1319151171336706594}
  m_Layer: 5
  m_Name: _Panel
  m_TagString: Untagged
  m_Icon: {fileID: 0}
  m_NavMeshLayer: 0
  m_StaticEditorFlags: 0
  m_IsActive: 1
--- !u!224 &1319151171336706597
RectTransform:
  m_ObjectHideFlags: 0
  m_CorrespondingSourceObject: {fileID: 0}
  m_PrefabInstance: {fileID: 0}
  m_PrefabAsset: {fileID: 0}
  m_GameObject: {fileID: 1319151171336706596}
  m_LocalRotation: {x: -0, y: -0, z: -0, w: 1}
  m_LocalPosition: {x: 0, y: 0, z: 0}
  m_LocalScale: {x: 1, y: 1, z: 1}
  m_Children: []
  m_Father: {fileID: 1319151170270520606}
  m_RootOrder: 0
  m_LocalEulerAnglesHint: {x: 0, y: 0, z: 0}
  m_AnchorMin: {x: 0, y: 1}
  m_AnchorMax: {x: 1, y: 1}
  m_AnchoredPosition: {x: 0.69999695, y: -26.33}
  m_SizeDelta: {x: -4.69, y: 52.66}
  m_Pivot: {x: 0.5, y: 0.5}
--- !u!114 &1319151171642121660
MonoBehaviour:
  m_ObjectHideFlags: 0
  m_CorrespondingSourceObject: {fileID: 0}
  m_PrefabInstance: {fileID: 0}
  m_PrefabAsset: {fileID: 0}
  m_GameObject: {fileID: 1319151171642121662}
  m_Enabled: 1
  m_EditorHideFlags: 0
  m_Script: {fileID: 11500000, guid: 5f7201a12d95ffc409449d95f23cf332, type: 3}
  m_Name: 
  m_EditorClassIdentifier: 
  m_Material: {fileID: 0}
  m_Color: {r: 0.5377358, g: 0, b: 0, a: 1}
  m_RaycastTarget: 0
  m_OnCullStateChanged:
    m_PersistentCalls:
      m_Calls: []
  m_FontData:
    m_Font: {fileID: 12800000, guid: 5eb42640a823f0144bbb5a3be216d90f, type: 3}
    m_FontSize: 12
    m_FontStyle: 0
    m_BestFit: 0
    m_MinSize: 1
    m_MaxSize: 40
    m_Alignment: 4
    m_AlignByGeometry: 0
    m_RichText: 1
    m_HorizontalOverflow: 0
    m_VerticalOverflow: 0
    m_LineSpacing: 1
  m_Text: "<b>F\u25BA</b>base_link"
--- !u!222 &1319151171642121661
CanvasRenderer:
  m_ObjectHideFlags: 0
  m_CorrespondingSourceObject: {fileID: 0}
  m_PrefabInstance: {fileID: 0}
  m_PrefabAsset: {fileID: 0}
  m_GameObject: {fileID: 1319151171642121662}
  m_CullTransparentMesh: 0
--- !u!1 &1319151171642121662
GameObject:
  m_ObjectHideFlags: 0
  m_CorrespondingSourceObject: {fileID: 0}
  m_PrefabInstance: {fileID: 0}
  m_PrefabAsset: {fileID: 0}
  serializedVersion: 6
  m_Component:
  - component: {fileID: 1319151171642121663}
  - component: {fileID: 1319151171642121661}
  - component: {fileID: 1319151171642121660}
  m_Layer: 5
  m_Name: Text
  m_TagString: Untagged
  m_Icon: {fileID: 0}
  m_NavMeshLayer: 0
  m_StaticEditorFlags: 0
  m_IsActive: 1
--- !u!224 &1319151171642121663
RectTransform:
  m_ObjectHideFlags: 0
  m_CorrespondingSourceObject: {fileID: 0}
  m_PrefabInstance: {fileID: 0}
  m_PrefabAsset: {fileID: 0}
  m_GameObject: {fileID: 1319151171642121662}
  m_LocalRotation: {x: -0, y: -0, z: -0, w: 1}
  m_LocalPosition: {x: 0, y: 0, z: 0}
  m_LocalScale: {x: 1, y: 1, z: 1}
  m_Children: []
  m_Father: {fileID: 1319151170270520606}
  m_RootOrder: 3
  m_LocalEulerAnglesHint: {x: 0, y: 0, z: 0}
  m_AnchorMin: {x: 0, y: 1}
  m_AnchorMax: {x: 1, y: 1}
  m_AnchoredPosition: {x: -0.28999996, y: -15.785}
  m_SizeDelta: {x: -14.11, y: 29.59}
  m_Pivot: {x: 0.5, y: 0.5}
--- !u!1001 &3966075338725459654
PrefabInstance:
  m_ObjectHideFlags: 0
  serializedVersion: 2
  m_Modification:
    m_TransformParent: {fileID: 501508278}
    m_Modifications:
    - target: {fileID: 8956375948674936311, guid: a528c13d8c7ab419591e517d2f44deae,
        type: 3}
      propertyPath: m_Name
      value: Hide Button
      objectReference: {fileID: 0}
    - target: {fileID: 8956375948674936304, guid: a528c13d8c7ab419591e517d2f44deae,
        type: 3}
      propertyPath: m_LocalPosition.x
      value: 0
      objectReference: {fileID: 0}
    - target: {fileID: 8956375948674936304, guid: a528c13d8c7ab419591e517d2f44deae,
        type: 3}
      propertyPath: m_LocalPosition.y
      value: 0
      objectReference: {fileID: 0}
    - target: {fileID: 8956375948674936304, guid: a528c13d8c7ab419591e517d2f44deae,
        type: 3}
      propertyPath: m_LocalPosition.z
      value: 0
      objectReference: {fileID: 0}
    - target: {fileID: 8956375948674936304, guid: a528c13d8c7ab419591e517d2f44deae,
        type: 3}
      propertyPath: m_LocalRotation.x
      value: -0
      objectReference: {fileID: 0}
    - target: {fileID: 8956375948674936304, guid: a528c13d8c7ab419591e517d2f44deae,
        type: 3}
      propertyPath: m_LocalRotation.y
      value: -0
      objectReference: {fileID: 0}
    - target: {fileID: 8956375948674936304, guid: a528c13d8c7ab419591e517d2f44deae,
        type: 3}
      propertyPath: m_LocalRotation.z
      value: -0
      objectReference: {fileID: 0}
    - target: {fileID: 8956375948674936304, guid: a528c13d8c7ab419591e517d2f44deae,
        type: 3}
      propertyPath: m_LocalRotation.w
      value: 1
      objectReference: {fileID: 0}
    - target: {fileID: 8956375948674936304, guid: a528c13d8c7ab419591e517d2f44deae,
        type: 3}
      propertyPath: m_RootOrder
      value: 4
      objectReference: {fileID: 0}
    - target: {fileID: 8956375948674936304, guid: a528c13d8c7ab419591e517d2f44deae,
        type: 3}
      propertyPath: m_LocalEulerAnglesHint.x
      value: 0
      objectReference: {fileID: 0}
    - target: {fileID: 8956375948674936304, guid: a528c13d8c7ab419591e517d2f44deae,
        type: 3}
      propertyPath: m_LocalEulerAnglesHint.y
      value: 0
      objectReference: {fileID: 0}
    - target: {fileID: 8956375948674936304, guid: a528c13d8c7ab419591e517d2f44deae,
        type: 3}
      propertyPath: m_LocalEulerAnglesHint.z
      value: 0
      objectReference: {fileID: 0}
    - target: {fileID: 8956375948674936304, guid: a528c13d8c7ab419591e517d2f44deae,
        type: 3}
      propertyPath: m_AnchoredPosition.x
      value: -90.9
      objectReference: {fileID: 0}
    - target: {fileID: 8956375948674936304, guid: a528c13d8c7ab419591e517d2f44deae,
        type: 3}
      propertyPath: m_AnchoredPosition.y
      value: -21.40039
      objectReference: {fileID: 0}
    - target: {fileID: 8956375948674936304, guid: a528c13d8c7ab419591e517d2f44deae,
        type: 3}
      propertyPath: m_SizeDelta.x
      value: 32
      objectReference: {fileID: 0}
    - target: {fileID: 8956375948674936304, guid: a528c13d8c7ab419591e517d2f44deae,
        type: 3}
      propertyPath: m_SizeDelta.y
      value: 32
      objectReference: {fileID: 0}
    - target: {fileID: 8956375948674936304, guid: a528c13d8c7ab419591e517d2f44deae,
        type: 3}
      propertyPath: m_AnchorMin.x
      value: 1
      objectReference: {fileID: 0}
    - target: {fileID: 8956375948674936304, guid: a528c13d8c7ab419591e517d2f44deae,
        type: 3}
      propertyPath: m_AnchorMin.y
      value: 1
      objectReference: {fileID: 0}
    - target: {fileID: 8956375948674936304, guid: a528c13d8c7ab419591e517d2f44deae,
        type: 3}
      propertyPath: m_AnchorMax.x
      value: 1
      objectReference: {fileID: 0}
    - target: {fileID: 8956375948674936304, guid: a528c13d8c7ab419591e517d2f44deae,
        type: 3}
      propertyPath: m_AnchorMax.y
      value: 1
      objectReference: {fileID: 0}
    - target: {fileID: 8956375948674936304, guid: a528c13d8c7ab419591e517d2f44deae,
        type: 3}
      propertyPath: m_Pivot.x
      value: 0.5
      objectReference: {fileID: 0}
    - target: {fileID: 8956375948674936304, guid: a528c13d8c7ab419591e517d2f44deae,
        type: 3}
      propertyPath: m_Pivot.y
      value: 0.5
      objectReference: {fileID: 0}
    m_RemovedComponents: []
  m_SourcePrefab: {fileID: 100100000, guid: a528c13d8c7ab419591e517d2f44deae, type: 3}
--- !u!1001 &4751418848487386025
PrefabInstance:
  m_ObjectHideFlags: 0
  serializedVersion: 2
  m_Modification:
    m_TransformParent: {fileID: 637089656}
    m_Modifications:
    - target: {fileID: 4751418848949287456, guid: 9c542219a0eec15448e8897cc2fc232d,
        type: 3}
      propertyPath: m_Name
      value: DataLabel
      objectReference: {fileID: 0}
    - target: {fileID: 4751418848949287459, guid: 9c542219a0eec15448e8897cc2fc232d,
        type: 3}
      propertyPath: m_LocalPosition.x
      value: 0
      objectReference: {fileID: 0}
    - target: {fileID: 4751418848949287459, guid: 9c542219a0eec15448e8897cc2fc232d,
        type: 3}
      propertyPath: m_LocalPosition.y
      value: 0
      objectReference: {fileID: 0}
    - target: {fileID: 4751418848949287459, guid: 9c542219a0eec15448e8897cc2fc232d,
        type: 3}
      propertyPath: m_LocalPosition.z
      value: 0
      objectReference: {fileID: 0}
    - target: {fileID: 4751418848949287459, guid: 9c542219a0eec15448e8897cc2fc232d,
        type: 3}
      propertyPath: m_LocalRotation.x
      value: -0
      objectReference: {fileID: 0}
    - target: {fileID: 4751418848949287459, guid: 9c542219a0eec15448e8897cc2fc232d,
        type: 3}
      propertyPath: m_LocalRotation.y
      value: -0
      objectReference: {fileID: 0}
    - target: {fileID: 4751418848949287459, guid: 9c542219a0eec15448e8897cc2fc232d,
        type: 3}
      propertyPath: m_LocalRotation.z
      value: -0
      objectReference: {fileID: 0}
    - target: {fileID: 4751418848949287459, guid: 9c542219a0eec15448e8897cc2fc232d,
        type: 3}
      propertyPath: m_LocalRotation.w
      value: 1
      objectReference: {fileID: 0}
    - target: {fileID: 4751418848949287459, guid: 9c542219a0eec15448e8897cc2fc232d,
        type: 3}
      propertyPath: m_RootOrder
      value: 0
      objectReference: {fileID: 0}
    - target: {fileID: 4751418848949287459, guid: 9c542219a0eec15448e8897cc2fc232d,
        type: 3}
      propertyPath: m_LocalEulerAnglesHint.x
      value: 0
      objectReference: {fileID: 0}
    - target: {fileID: 4751418848949287459, guid: 9c542219a0eec15448e8897cc2fc232d,
        type: 3}
      propertyPath: m_LocalEulerAnglesHint.y
      value: 0
      objectReference: {fileID: 0}
    - target: {fileID: 4751418848949287459, guid: 9c542219a0eec15448e8897cc2fc232d,
        type: 3}
      propertyPath: m_LocalEulerAnglesHint.z
      value: 0
      objectReference: {fileID: 0}
    - target: {fileID: 4751418848949287459, guid: 9c542219a0eec15448e8897cc2fc232d,
        type: 3}
      propertyPath: m_AnchoredPosition.x
      value: -0.16565704
      objectReference: {fileID: 0}
    - target: {fileID: 4751418848949287459, guid: 9c542219a0eec15448e8897cc2fc232d,
        type: 3}
      propertyPath: m_AnchoredPosition.y
      value: -145
      objectReference: {fileID: 0}
    - target: {fileID: 4751418848949287459, guid: 9c542219a0eec15448e8897cc2fc232d,
        type: 3}
      propertyPath: m_SizeDelta.x
      value: 0.33
      objectReference: {fileID: 0}
    - target: {fileID: 4751418848949287459, guid: 9c542219a0eec15448e8897cc2fc232d,
        type: 3}
      propertyPath: m_SizeDelta.y
      value: 26.061
      objectReference: {fileID: 0}
    - target: {fileID: 4751418848949287459, guid: 9c542219a0eec15448e8897cc2fc232d,
        type: 3}
      propertyPath: m_AnchorMin.x
      value: 0
      objectReference: {fileID: 0}
    - target: {fileID: 4751418848949287459, guid: 9c542219a0eec15448e8897cc2fc232d,
        type: 3}
      propertyPath: m_AnchorMin.y
      value: 1
      objectReference: {fileID: 0}
    - target: {fileID: 4751418848949287459, guid: 9c542219a0eec15448e8897cc2fc232d,
        type: 3}
      propertyPath: m_AnchorMax.x
      value: 1
      objectReference: {fileID: 0}
    - target: {fileID: 4751418848949287459, guid: 9c542219a0eec15448e8897cc2fc232d,
        type: 3}
      propertyPath: m_AnchorMax.y
      value: 1
      objectReference: {fileID: 0}
    - target: {fileID: 4751418848949287459, guid: 9c542219a0eec15448e8897cc2fc232d,
        type: 3}
      propertyPath: m_Pivot.x
      value: 0
      objectReference: {fileID: 0}
    - target: {fileID: 4751418848949287459, guid: 9c542219a0eec15448e8897cc2fc232d,
        type: 3}
      propertyPath: m_Pivot.y
      value: 1
      objectReference: {fileID: 0}
    - target: {fileID: 4751418848485331711, guid: 9c542219a0eec15448e8897cc2fc232d,
        type: 3}
      propertyPath: m_AnchoredPosition.x
      value: 2.5853653
      objectReference: {fileID: 0}
    m_RemovedComponents: []
  m_SourcePrefab: {fileID: 100100000, guid: 9c542219a0eec15448e8897cc2fc232d, type: 3}
<<<<<<< HEAD
--- !u!1001 &4778564773336835389
=======
--- !u!1001 &5017107636772341768
>>>>>>> 18c76e4a
PrefabInstance:
  m_ObjectHideFlags: 0
  serializedVersion: 2
  m_Modification:
<<<<<<< HEAD
    m_TransformParent: {fileID: 0}
    m_Modifications:
    - target: {fileID: 1353168548401911560, guid: 5c5abf0f7c89046b081254e5bcc92ca7,
        type: 3}
      propertyPath: m_Name
      value: AxisFrameResource
      objectReference: {fileID: 0}
    - target: {fileID: 3679770859693412506, guid: 5c5abf0f7c89046b081254e5bcc92ca7,
=======
    m_TransformParent: {fileID: 637089656}
    m_Modifications:
    - target: {fileID: 3925610196380257193, guid: 6446f7c93f7c54d9ebe0f8fc3b1765ff,
        type: 3}
      propertyPath: m_Name
      value: Vector3
      objectReference: {fileID: 0}
    - target: {fileID: 3925610196380257206, guid: 6446f7c93f7c54d9ebe0f8fc3b1765ff,
>>>>>>> 18c76e4a
        type: 3}
      propertyPath: m_LocalPosition.x
      value: 0
      objectReference: {fileID: 0}
<<<<<<< HEAD
    - target: {fileID: 3679770859693412506, guid: 5c5abf0f7c89046b081254e5bcc92ca7,
=======
    - target: {fileID: 3925610196380257206, guid: 6446f7c93f7c54d9ebe0f8fc3b1765ff,
>>>>>>> 18c76e4a
        type: 3}
      propertyPath: m_LocalPosition.y
      value: 0
      objectReference: {fileID: 0}
<<<<<<< HEAD
    - target: {fileID: 3679770859693412506, guid: 5c5abf0f7c89046b081254e5bcc92ca7,
=======
    - target: {fileID: 3925610196380257206, guid: 6446f7c93f7c54d9ebe0f8fc3b1765ff,
>>>>>>> 18c76e4a
        type: 3}
      propertyPath: m_LocalPosition.z
      value: 0
      objectReference: {fileID: 0}
<<<<<<< HEAD
    - target: {fileID: 3679770859693412506, guid: 5c5abf0f7c89046b081254e5bcc92ca7,
=======
    - target: {fileID: 3925610196380257206, guid: 6446f7c93f7c54d9ebe0f8fc3b1765ff,
>>>>>>> 18c76e4a
        type: 3}
      propertyPath: m_LocalRotation.x
      value: 0
      objectReference: {fileID: 0}
<<<<<<< HEAD
    - target: {fileID: 3679770859693412506, guid: 5c5abf0f7c89046b081254e5bcc92ca7,
=======
    - target: {fileID: 3925610196380257206, guid: 6446f7c93f7c54d9ebe0f8fc3b1765ff,
>>>>>>> 18c76e4a
        type: 3}
      propertyPath: m_LocalRotation.y
      value: 0
      objectReference: {fileID: 0}
<<<<<<< HEAD
    - target: {fileID: 3679770859693412506, guid: 5c5abf0f7c89046b081254e5bcc92ca7,
=======
    - target: {fileID: 3925610196380257206, guid: 6446f7c93f7c54d9ebe0f8fc3b1765ff,
>>>>>>> 18c76e4a
        type: 3}
      propertyPath: m_LocalRotation.z
      value: 0
      objectReference: {fileID: 0}
<<<<<<< HEAD
    - target: {fileID: 3679770859693412506, guid: 5c5abf0f7c89046b081254e5bcc92ca7,
=======
    - target: {fileID: 3925610196380257206, guid: 6446f7c93f7c54d9ebe0f8fc3b1765ff,
>>>>>>> 18c76e4a
        type: 3}
      propertyPath: m_LocalRotation.w
      value: 1
      objectReference: {fileID: 0}
<<<<<<< HEAD
    - target: {fileID: 3679770859693412506, guid: 5c5abf0f7c89046b081254e5bcc92ca7,
        type: 3}
      propertyPath: m_RootOrder
      value: 7
      objectReference: {fileID: 0}
    - target: {fileID: 3679770859693412506, guid: 5c5abf0f7c89046b081254e5bcc92ca7,
=======
    - target: {fileID: 3925610196380257206, guid: 6446f7c93f7c54d9ebe0f8fc3b1765ff,
        type: 3}
      propertyPath: m_RootOrder
      value: 5
      objectReference: {fileID: 0}
    - target: {fileID: 3925610196380257206, guid: 6446f7c93f7c54d9ebe0f8fc3b1765ff,
>>>>>>> 18c76e4a
        type: 3}
      propertyPath: m_LocalEulerAnglesHint.x
      value: 0
      objectReference: {fileID: 0}
<<<<<<< HEAD
    - target: {fileID: 3679770859693412506, guid: 5c5abf0f7c89046b081254e5bcc92ca7,
=======
    - target: {fileID: 3925610196380257206, guid: 6446f7c93f7c54d9ebe0f8fc3b1765ff,
>>>>>>> 18c76e4a
        type: 3}
      propertyPath: m_LocalEulerAnglesHint.y
      value: 0
      objectReference: {fileID: 0}
<<<<<<< HEAD
    - target: {fileID: 3679770859693412506, guid: 5c5abf0f7c89046b081254e5bcc92ca7,
=======
    - target: {fileID: 3925610196380257206, guid: 6446f7c93f7c54d9ebe0f8fc3b1765ff,
>>>>>>> 18c76e4a
        type: 3}
      propertyPath: m_LocalEulerAnglesHint.z
      value: 0
      objectReference: {fileID: 0}
<<<<<<< HEAD
    m_RemovedComponents: []
  m_SourcePrefab: {fileID: 100100000, guid: 5c5abf0f7c89046b081254e5bcc92ca7, type: 3}
=======
    - target: {fileID: 3925610196380257206, guid: 6446f7c93f7c54d9ebe0f8fc3b1765ff,
        type: 3}
      propertyPath: m_AnchoredPosition.x
      value: 1.8639
      objectReference: {fileID: 0}
    - target: {fileID: 3925610196380257206, guid: 6446f7c93f7c54d9ebe0f8fc3b1765ff,
        type: 3}
      propertyPath: m_AnchoredPosition.y
      value: -190
      objectReference: {fileID: 0}
    - target: {fileID: 3925610196380257206, guid: 6446f7c93f7c54d9ebe0f8fc3b1765ff,
        type: 3}
      propertyPath: m_SizeDelta.x
      value: -3.56
      objectReference: {fileID: 0}
    - target: {fileID: 3925610196380257206, guid: 6446f7c93f7c54d9ebe0f8fc3b1765ff,
        type: 3}
      propertyPath: m_SizeDelta.y
      value: 110.44
      objectReference: {fileID: 0}
    - target: {fileID: 3925610196380257206, guid: 6446f7c93f7c54d9ebe0f8fc3b1765ff,
        type: 3}
      propertyPath: m_AnchorMin.x
      value: 0
      objectReference: {fileID: 0}
    - target: {fileID: 3925610196380257206, guid: 6446f7c93f7c54d9ebe0f8fc3b1765ff,
        type: 3}
      propertyPath: m_AnchorMin.y
      value: 1
      objectReference: {fileID: 0}
    - target: {fileID: 3925610196380257206, guid: 6446f7c93f7c54d9ebe0f8fc3b1765ff,
        type: 3}
      propertyPath: m_AnchorMax.x
      value: 1
      objectReference: {fileID: 0}
    - target: {fileID: 3925610196380257206, guid: 6446f7c93f7c54d9ebe0f8fc3b1765ff,
        type: 3}
      propertyPath: m_AnchorMax.y
      value: 1
      objectReference: {fileID: 0}
    - target: {fileID: 3925610196380257206, guid: 6446f7c93f7c54d9ebe0f8fc3b1765ff,
        type: 3}
      propertyPath: m_Pivot.x
      value: 0
      objectReference: {fileID: 0}
    - target: {fileID: 3925610196380257206, guid: 6446f7c93f7c54d9ebe0f8fc3b1765ff,
        type: 3}
      propertyPath: m_Pivot.y
      value: 1
      objectReference: {fileID: 0}
    - target: {fileID: 69972877024738234, guid: 6446f7c93f7c54d9ebe0f8fc3b1765ff,
        type: 3}
      propertyPath: m_AnchoredPosition.x
      value: -63.799995
      objectReference: {fileID: 0}
    m_RemovedComponents: []
  m_SourcePrefab: {fileID: 100100000, guid: 6446f7c93f7c54d9ebe0f8fc3b1765ff, type: 3}
>>>>>>> 18c76e4a
--- !u!1001 &7215698756627632528
PrefabInstance:
  m_ObjectHideFlags: 0
  serializedVersion: 2
  m_Modification:
    m_TransformParent: {fileID: 637089656}
    m_Modifications:
    - target: {fileID: 3835117570909620686, guid: ee3c7e16ede041b4887621df43318a22,
        type: 3}
      propertyPath: m_Name
      value: Toggle
      objectReference: {fileID: 0}
    - target: {fileID: 3835117570909620687, guid: ee3c7e16ede041b4887621df43318a22,
        type: 3}
      propertyPath: m_LocalPosition.x
      value: 0
      objectReference: {fileID: 0}
    - target: {fileID: 3835117570909620687, guid: ee3c7e16ede041b4887621df43318a22,
        type: 3}
      propertyPath: m_LocalPosition.y
      value: 0
      objectReference: {fileID: 0}
    - target: {fileID: 3835117570909620687, guid: ee3c7e16ede041b4887621df43318a22,
        type: 3}
      propertyPath: m_LocalPosition.z
      value: 0
      objectReference: {fileID: 0}
    - target: {fileID: 3835117570909620687, guid: ee3c7e16ede041b4887621df43318a22,
        type: 3}
      propertyPath: m_LocalRotation.x
      value: -0
      objectReference: {fileID: 0}
    - target: {fileID: 3835117570909620687, guid: ee3c7e16ede041b4887621df43318a22,
        type: 3}
      propertyPath: m_LocalRotation.y
      value: -0
      objectReference: {fileID: 0}
    - target: {fileID: 3835117570909620687, guid: ee3c7e16ede041b4887621df43318a22,
        type: 3}
      propertyPath: m_LocalRotation.z
      value: -0
      objectReference: {fileID: 0}
    - target: {fileID: 3835117570909620687, guid: ee3c7e16ede041b4887621df43318a22,
        type: 3}
      propertyPath: m_LocalRotation.w
      value: 1
      objectReference: {fileID: 0}
    - target: {fileID: 3835117570909620687, guid: ee3c7e16ede041b4887621df43318a22,
        type: 3}
      propertyPath: m_RootOrder
      value: 2
      objectReference: {fileID: 0}
    - target: {fileID: 3835117570909620687, guid: ee3c7e16ede041b4887621df43318a22,
        type: 3}
      propertyPath: m_LocalEulerAnglesHint.x
      value: 0
      objectReference: {fileID: 0}
    - target: {fileID: 3835117570909620687, guid: ee3c7e16ede041b4887621df43318a22,
        type: 3}
      propertyPath: m_LocalEulerAnglesHint.y
      value: 0
      objectReference: {fileID: 0}
    - target: {fileID: 3835117570909620687, guid: ee3c7e16ede041b4887621df43318a22,
        type: 3}
      propertyPath: m_LocalEulerAnglesHint.z
      value: 0
      objectReference: {fileID: 0}
    - target: {fileID: 3835117570909620687, guid: ee3c7e16ede041b4887621df43318a22,
        type: 3}
      propertyPath: m_AnchoredPosition.x
      value: -0.000033289
      objectReference: {fileID: 0}
    - target: {fileID: 3835117570909620687, guid: ee3c7e16ede041b4887621df43318a22,
        type: 3}
      propertyPath: m_AnchoredPosition.y
      value: -52
      objectReference: {fileID: 0}
    - target: {fileID: 3835117570909620687, guid: ee3c7e16ede041b4887621df43318a22,
        type: 3}
      propertyPath: m_SizeDelta.x
      value: -0.0013123
      objectReference: {fileID: 0}
    - target: {fileID: 3835117570909620687, guid: ee3c7e16ede041b4887621df43318a22,
        type: 3}
      propertyPath: m_SizeDelta.y
      value: 30.45
      objectReference: {fileID: 0}
    - target: {fileID: 3835117570909620687, guid: ee3c7e16ede041b4887621df43318a22,
        type: 3}
      propertyPath: m_AnchorMin.x
      value: 0
      objectReference: {fileID: 0}
    - target: {fileID: 3835117570909620687, guid: ee3c7e16ede041b4887621df43318a22,
        type: 3}
      propertyPath: m_AnchorMin.y
      value: 1
      objectReference: {fileID: 0}
    - target: {fileID: 3835117570909620687, guid: ee3c7e16ede041b4887621df43318a22,
        type: 3}
      propertyPath: m_AnchorMax.x
      value: 1
      objectReference: {fileID: 0}
    - target: {fileID: 3835117570909620687, guid: ee3c7e16ede041b4887621df43318a22,
        type: 3}
      propertyPath: m_AnchorMax.y
      value: 1
      objectReference: {fileID: 0}
    - target: {fileID: 3835117570909620687, guid: ee3c7e16ede041b4887621df43318a22,
        type: 3}
      propertyPath: m_Pivot.x
      value: 0
      objectReference: {fileID: 0}
    - target: {fileID: 3835117570909620687, guid: ee3c7e16ede041b4887621df43318a22,
        type: 3}
      propertyPath: m_Pivot.y
      value: 1
      objectReference: {fileID: 0}
    m_RemovedComponents: []
  m_SourcePrefab: {fileID: 100100000, guid: ee3c7e16ede041b4887621df43318a22, type: 3}<|MERGE_RESOLUTION|>--- conflicted
+++ resolved
@@ -612,7 +612,7 @@
   - component: {fileID: 226025082}
   - component: {fileID: 226025081}
   m_Layer: 5
-  m_Name: Button
+  m_Name: GoTo
   m_TagString: Untagged
   m_Icon: {fileID: 0}
   m_NavMeshLayer: 0
@@ -635,7 +635,7 @@
   m_LocalEulerAnglesHint: {x: 0, y: 0, z: 0}
   m_AnchorMin: {x: 0, y: 1}
   m_AnchorMax: {x: 1, y: 1}
-  m_AnchoredPosition: {x: -0.0000076293945, y: -40.72}
+  m_AnchoredPosition: {x: -23.9, y: -27.5}
   m_SizeDelta: {x: -182.45999, y: 20.279999}
   m_Pivot: {x: 0.5, y: 0.5}
 --- !u!114 &226025081
@@ -879,6 +879,125 @@
   m_Script: {fileID: 11500000, guid: c2d948a05eda04e46bedb11eec1aa15e, type: 3}
   m_Name: 
   m_EditorClassIdentifier: 
+--- !u!1001 &293081803
+PrefabInstance:
+  m_ObjectHideFlags: 0
+  serializedVersion: 2
+  m_Modification:
+    m_TransformParent: {fileID: 1791719136}
+    m_Modifications:
+    - target: {fileID: 6469948729944380942, guid: 9e8c455ddca0f46fca19c60ff40a4b13,
+        type: 3}
+      propertyPath: m_Name
+      value: Sender
+      objectReference: {fileID: 0}
+    - target: {fileID: 6469948729944380945, guid: 9e8c455ddca0f46fca19c60ff40a4b13,
+        type: 3}
+      propertyPath: m_LocalPosition.x
+      value: 0
+      objectReference: {fileID: 0}
+    - target: {fileID: 6469948729944380945, guid: 9e8c455ddca0f46fca19c60ff40a4b13,
+        type: 3}
+      propertyPath: m_LocalPosition.y
+      value: 0
+      objectReference: {fileID: 0}
+    - target: {fileID: 6469948729944380945, guid: 9e8c455ddca0f46fca19c60ff40a4b13,
+        type: 3}
+      propertyPath: m_LocalPosition.z
+      value: 0
+      objectReference: {fileID: 0}
+    - target: {fileID: 6469948729944380945, guid: 9e8c455ddca0f46fca19c60ff40a4b13,
+        type: 3}
+      propertyPath: m_LocalRotation.x
+      value: 0
+      objectReference: {fileID: 0}
+    - target: {fileID: 6469948729944380945, guid: 9e8c455ddca0f46fca19c60ff40a4b13,
+        type: 3}
+      propertyPath: m_LocalRotation.y
+      value: 0
+      objectReference: {fileID: 0}
+    - target: {fileID: 6469948729944380945, guid: 9e8c455ddca0f46fca19c60ff40a4b13,
+        type: 3}
+      propertyPath: m_LocalRotation.z
+      value: 0
+      objectReference: {fileID: 0}
+    - target: {fileID: 6469948729944380945, guid: 9e8c455ddca0f46fca19c60ff40a4b13,
+        type: 3}
+      propertyPath: m_LocalRotation.w
+      value: 1
+      objectReference: {fileID: 0}
+    - target: {fileID: 6469948729944380945, guid: 9e8c455ddca0f46fca19c60ff40a4b13,
+        type: 3}
+      propertyPath: m_RootOrder
+      value: 1
+      objectReference: {fileID: 0}
+    - target: {fileID: 6469948729944380945, guid: 9e8c455ddca0f46fca19c60ff40a4b13,
+        type: 3}
+      propertyPath: m_LocalEulerAnglesHint.x
+      value: 0
+      objectReference: {fileID: 0}
+    - target: {fileID: 6469948729944380945, guid: 9e8c455ddca0f46fca19c60ff40a4b13,
+        type: 3}
+      propertyPath: m_LocalEulerAnglesHint.y
+      value: 0
+      objectReference: {fileID: 0}
+    - target: {fileID: 6469948729944380945, guid: 9e8c455ddca0f46fca19c60ff40a4b13,
+        type: 3}
+      propertyPath: m_LocalEulerAnglesHint.z
+      value: 0
+      objectReference: {fileID: 0}
+    - target: {fileID: 6469948729944380945, guid: 9e8c455ddca0f46fca19c60ff40a4b13,
+        type: 3}
+      propertyPath: m_AnchoredPosition.x
+      value: 1.8468018
+      objectReference: {fileID: 0}
+    - target: {fileID: 6469948729944380945, guid: 9e8c455ddca0f46fca19c60ff40a4b13,
+        type: 3}
+      propertyPath: m_AnchoredPosition.y
+      value: -310.31
+      objectReference: {fileID: 0}
+    - target: {fileID: 6469948729944380945, guid: 9e8c455ddca0f46fca19c60ff40a4b13,
+        type: 3}
+      propertyPath: m_SizeDelta.x
+      value: -3.55
+      objectReference: {fileID: 0}
+    - target: {fileID: 6469948729944380945, guid: 9e8c455ddca0f46fca19c60ff40a4b13,
+        type: 3}
+      propertyPath: m_SizeDelta.y
+      value: 52.66
+      objectReference: {fileID: 0}
+    - target: {fileID: 6469948729944380945, guid: 9e8c455ddca0f46fca19c60ff40a4b13,
+        type: 3}
+      propertyPath: m_AnchorMin.x
+      value: 0
+      objectReference: {fileID: 0}
+    - target: {fileID: 6469948729944380945, guid: 9e8c455ddca0f46fca19c60ff40a4b13,
+        type: 3}
+      propertyPath: m_AnchorMin.y
+      value: 1
+      objectReference: {fileID: 0}
+    - target: {fileID: 6469948729944380945, guid: 9e8c455ddca0f46fca19c60ff40a4b13,
+        type: 3}
+      propertyPath: m_AnchorMax.x
+      value: 1
+      objectReference: {fileID: 0}
+    - target: {fileID: 6469948729944380945, guid: 9e8c455ddca0f46fca19c60ff40a4b13,
+        type: 3}
+      propertyPath: m_AnchorMax.y
+      value: 1
+      objectReference: {fileID: 0}
+    - target: {fileID: 6469948729944380945, guid: 9e8c455ddca0f46fca19c60ff40a4b13,
+        type: 3}
+      propertyPath: m_Pivot.x
+      value: 0
+      objectReference: {fileID: 0}
+    - target: {fileID: 6469948729944380945, guid: 9e8c455ddca0f46fca19c60ff40a4b13,
+        type: 3}
+      propertyPath: m_Pivot.y
+      value: 1
+      objectReference: {fileID: 0}
+    m_RemovedComponents: []
+  m_SourcePrefab: {fileID: 100100000, guid: 9e8c455ddca0f46fca19c60ff40a4b13, type: 3}
 --- !u!1 &302186357
 GameObject:
   m_ObjectHideFlags: 0
@@ -1574,6 +1693,83 @@
     type: 3}
   m_PrefabInstance: {fileID: 1756832558}
   m_PrefabAsset: {fileID: 0}
+--- !u!1 &514890887
+GameObject:
+  m_ObjectHideFlags: 0
+  m_CorrespondingSourceObject: {fileID: 0}
+  m_PrefabInstance: {fileID: 0}
+  m_PrefabAsset: {fileID: 0}
+  serializedVersion: 6
+  m_Component:
+  - component: {fileID: 514890888}
+  - component: {fileID: 514890890}
+  - component: {fileID: 514890889}
+  m_Layer: 5
+  m_Name: Text
+  m_TagString: Untagged
+  m_Icon: {fileID: 0}
+  m_NavMeshLayer: 0
+  m_StaticEditorFlags: 0
+  m_IsActive: 1
+--- !u!224 &514890888
+RectTransform:
+  m_ObjectHideFlags: 0
+  m_CorrespondingSourceObject: {fileID: 0}
+  m_PrefabInstance: {fileID: 0}
+  m_PrefabAsset: {fileID: 0}
+  m_GameObject: {fileID: 514890887}
+  m_LocalRotation: {x: 0, y: 0, z: 0, w: 1}
+  m_LocalPosition: {x: 0, y: 0, z: 0}
+  m_LocalScale: {x: 1, y: 1, z: 1}
+  m_Children: []
+  m_Father: {fileID: 789972223}
+  m_RootOrder: 0
+  m_LocalEulerAnglesHint: {x: 0, y: 0, z: 0}
+  m_AnchorMin: {x: 0, y: 1}
+  m_AnchorMax: {x: 1, y: 1}
+  m_AnchoredPosition: {x: -0.000005722046, y: -9.623}
+  m_SizeDelta: {x: 0.3199997, y: 19.525}
+  m_Pivot: {x: 0.5, y: 0.5}
+--- !u!114 &514890889
+MonoBehaviour:
+  m_ObjectHideFlags: 0
+  m_CorrespondingSourceObject: {fileID: 0}
+  m_PrefabInstance: {fileID: 0}
+  m_PrefabAsset: {fileID: 0}
+  m_GameObject: {fileID: 514890887}
+  m_Enabled: 1
+  m_EditorHideFlags: 0
+  m_Script: {fileID: 11500000, guid: 5f7201a12d95ffc409449d95f23cf332, type: 3}
+  m_Name: 
+  m_EditorClassIdentifier: 
+  m_Material: {fileID: 0}
+  m_Color: {r: 0.5372549, g: 0, b: 0, a: 1}
+  m_RaycastTarget: 1
+  m_OnCullStateChanged:
+    m_PersistentCalls:
+      m_Calls: []
+  m_FontData:
+    m_Font: {fileID: 12800000, guid: 5eb42640a823f0144bbb5a3be216d90f, type: 3}
+    m_FontSize: 16
+    m_FontStyle: 0
+    m_BestFit: 0
+    m_MinSize: 0
+    m_MaxSize: 40
+    m_Alignment: 4
+    m_AlignByGeometry: 0
+    m_RichText: 1
+    m_HorizontalOverflow: 0
+    m_VerticalOverflow: 0
+    m_LineSpacing: 1
+  m_Text: "\u2621"
+--- !u!222 &514890890
+CanvasRenderer:
+  m_ObjectHideFlags: 0
+  m_CorrespondingSourceObject: {fileID: 0}
+  m_PrefabInstance: {fileID: 0}
+  m_PrefabAsset: {fileID: 0}
+  m_GameObject: {fileID: 514890887}
+  m_CullTransparentMesh: 0
 --- !u!1 &520207600
 GameObject:
   m_ObjectHideFlags: 0
@@ -2618,6 +2814,124 @@
     type: 3}
   m_PrefabInstance: {fileID: 784609327}
   m_PrefabAsset: {fileID: 0}
+--- !u!1 &789972222
+GameObject:
+  m_ObjectHideFlags: 0
+  m_CorrespondingSourceObject: {fileID: 0}
+  m_PrefabInstance: {fileID: 0}
+  m_PrefabAsset: {fileID: 0}
+  serializedVersion: 6
+  m_Component:
+  - component: {fileID: 789972223}
+  - component: {fileID: 789972226}
+  - component: {fileID: 789972225}
+  - component: {fileID: 789972224}
+  m_Layer: 5
+  m_Name: GoTo (1)
+  m_TagString: Untagged
+  m_Icon: {fileID: 0}
+  m_NavMeshLayer: 0
+  m_StaticEditorFlags: 0
+  m_IsActive: 1
+--- !u!224 &789972223
+RectTransform:
+  m_ObjectHideFlags: 0
+  m_CorrespondingSourceObject: {fileID: 0}
+  m_PrefabInstance: {fileID: 0}
+  m_PrefabAsset: {fileID: 0}
+  m_GameObject: {fileID: 789972222}
+  m_LocalRotation: {x: 0, y: 0, z: 0, w: 1}
+  m_LocalPosition: {x: 0, y: 0, z: 0}
+  m_LocalScale: {x: 1, y: 1, z: 1}
+  m_Children:
+  - {fileID: 514890888}
+  m_Father: {fileID: 1319151170270520606}
+  m_RootOrder: 4
+  m_LocalEulerAnglesHint: {x: 0, y: 0, z: 0}
+  m_AnchorMin: {x: 0, y: 1}
+  m_AnchorMax: {x: 1, y: 1}
+  m_AnchoredPosition: {x: 27.2, y: -27.5}
+  m_SizeDelta: {x: -182.45999, y: 20.279999}
+  m_Pivot: {x: 0.5, y: 0.5}
+--- !u!114 &789972224
+MonoBehaviour:
+  m_ObjectHideFlags: 0
+  m_CorrespondingSourceObject: {fileID: 0}
+  m_PrefabInstance: {fileID: 0}
+  m_PrefabAsset: {fileID: 0}
+  m_GameObject: {fileID: 789972222}
+  m_Enabled: 1
+  m_EditorHideFlags: 0
+  m_Script: {fileID: 11500000, guid: 4e29b1a8efbd4b44bb3f3716e73f07ff, type: 3}
+  m_Name: 
+  m_EditorClassIdentifier: 
+  m_Navigation:
+    m_Mode: 3
+    m_SelectOnUp: {fileID: 0}
+    m_SelectOnDown: {fileID: 0}
+    m_SelectOnLeft: {fileID: 0}
+    m_SelectOnRight: {fileID: 0}
+  m_Transition: 1
+  m_Colors:
+    m_NormalColor: {r: 1, g: 1, b: 1, a: 1}
+    m_HighlightedColor: {r: 0.9607843, g: 0.9607843, b: 0.9607843, a: 1}
+    m_PressedColor: {r: 0.78431374, g: 0.78431374, b: 0.78431374, a: 1}
+    m_SelectedColor: {r: 0.9607843, g: 0.9607843, b: 0.9607843, a: 1}
+    m_DisabledColor: {r: 0.78431374, g: 0.78431374, b: 0.78431374, a: 0.5019608}
+    m_ColorMultiplier: 1
+    m_FadeDuration: 0.1
+  m_SpriteState:
+    m_HighlightedSprite: {fileID: 0}
+    m_PressedSprite: {fileID: 0}
+    m_SelectedSprite: {fileID: 0}
+    m_DisabledSprite: {fileID: 0}
+  m_AnimationTriggers:
+    m_NormalTrigger: Normal
+    m_HighlightedTrigger: Highlighted
+    m_PressedTrigger: Pressed
+    m_SelectedTrigger: Selected
+    m_DisabledTrigger: Disabled
+  m_Interactable: 1
+  m_TargetGraphic: {fileID: 789972225}
+  m_OnClick:
+    m_PersistentCalls:
+      m_Calls: []
+--- !u!114 &789972225
+MonoBehaviour:
+  m_ObjectHideFlags: 0
+  m_CorrespondingSourceObject: {fileID: 0}
+  m_PrefabInstance: {fileID: 0}
+  m_PrefabAsset: {fileID: 0}
+  m_GameObject: {fileID: 789972222}
+  m_Enabled: 1
+  m_EditorHideFlags: 0
+  m_Script: {fileID: 11500000, guid: fe87c0e1cc204ed48ad3b37840f39efc, type: 3}
+  m_Name: 
+  m_EditorClassIdentifier: 
+  m_Material: {fileID: 0}
+  m_Color: {r: 0.8980392, g: 0.85793436, b: 0.82260394, a: 1}
+  m_RaycastTarget: 1
+  m_OnCullStateChanged:
+    m_PersistentCalls:
+      m_Calls: []
+  m_Sprite: {fileID: 10905, guid: 0000000000000000f000000000000000, type: 0}
+  m_Type: 1
+  m_PreserveAspect: 0
+  m_FillCenter: 1
+  m_FillMethod: 4
+  m_FillAmount: 1
+  m_FillClockwise: 1
+  m_FillOrigin: 0
+  m_UseSpriteMesh: 0
+  m_PixelsPerUnitMultiplier: 1
+--- !u!222 &789972226
+CanvasRenderer:
+  m_ObjectHideFlags: 0
+  m_CorrespondingSourceObject: {fileID: 0}
+  m_PrefabInstance: {fileID: 0}
+  m_PrefabAsset: {fileID: 0}
+  m_GameObject: {fileID: 789972222}
+  m_CullTransparentMesh: 0
 --- !u!1 &819809140
 GameObject:
   m_ObjectHideFlags: 0
@@ -5924,6 +6238,12 @@
   m_PrefabAsset: {fileID: 0}
   m_GameObject: {fileID: 1774187547}
   m_CullTransparentMesh: 0
+--- !u!224 &1791719136 stripped
+RectTransform:
+  m_CorrespondingSourceObject: {fileID: 4751418848949287459, guid: 9c542219a0eec15448e8897cc2fc232d,
+    type: 3}
+  m_PrefabInstance: {fileID: 4751418848487386025}
+  m_PrefabAsset: {fileID: 0}
 --- !u!1 &1840524967
 GameObject:
   m_ObjectHideFlags: 0
@@ -6739,13 +7059,14 @@
   - {fileID: 1319151171323297308}
   - {fileID: 226025080}
   - {fileID: 1319151171642121663}
+  - {fileID: 789972223}
   m_Father: {fileID: 637089656}
   m_RootOrder: 5
   m_LocalEulerAnglesHint: {x: 0, y: 0, z: 0}
   m_AnchorMin: {x: 0, y: 1}
   m_AnchorMax: {x: 1, y: 1}
-  m_AnchoredPosition: {x: 1.8468018, y: -310.31}
-  m_SizeDelta: {x: -3.55, y: 52.66}
+  m_AnchoredPosition: {x: 1.8586, y: -405}
+  m_SizeDelta: {x: -3.55, y: 39.5}
   m_Pivot: {x: 0, y: 1}
 --- !u!222 &1319151171323297306
 CanvasRenderer:
@@ -6833,7 +7154,7 @@
   m_Name: 
   m_EditorClassIdentifier: 
   m_Material: {fileID: 0}
-  m_Color: {r: 0.8980392, g: 0.73318475, b: 0.5882353, a: 0.73333335}
+  m_Color: {r: 0.9339623, g: 0.6692987, b: 0.43614274, a: 0.73333335}
   m_RaycastTarget: 1
   m_OnCullStateChanged:
     m_PersistentCalls:
@@ -6890,8 +7211,8 @@
   m_LocalEulerAnglesHint: {x: 0, y: 0, z: 0}
   m_AnchorMin: {x: 0, y: 1}
   m_AnchorMax: {x: 1, y: 1}
-  m_AnchoredPosition: {x: 0.69999695, y: -26.33}
-  m_SizeDelta: {x: -4.69, y: 52.66}
+  m_AnchoredPosition: {x: 0.69999695, y: -19.76}
+  m_SizeDelta: {x: -4.69, y: 41.61}
   m_Pivot: {x: 0.5, y: 0.5}
 --- !u!114 &1319151171642121660
 MonoBehaviour:
@@ -6922,7 +7243,7 @@
     m_AlignByGeometry: 0
     m_RichText: 1
     m_HorizontalOverflow: 0
-    m_VerticalOverflow: 0
+    m_VerticalOverflow: 1
     m_LineSpacing: 1
   m_Text: "<b>F\u25BA</b>base_link"
 --- !u!222 &1319151171642121661
@@ -6967,8 +7288,8 @@
   m_LocalEulerAnglesHint: {x: 0, y: 0, z: 0}
   m_AnchorMin: {x: 0, y: 1}
   m_AnchorMax: {x: 1, y: 1}
-  m_AnchoredPosition: {x: -0.28999996, y: -15.785}
-  m_SizeDelta: {x: -14.11, y: 29.59}
+  m_AnchoredPosition: {x: 0.000038146973, y: -9.785252}
+  m_SizeDelta: {x: -14.11, y: 15.15}
   m_Pivot: {x: 0.5, y: 0.5}
 --- !u!1001 &3966075338725459654
 PrefabInstance:
@@ -7213,16 +7534,11 @@
       objectReference: {fileID: 0}
     m_RemovedComponents: []
   m_SourcePrefab: {fileID: 100100000, guid: 9c542219a0eec15448e8897cc2fc232d, type: 3}
-<<<<<<< HEAD
 --- !u!1001 &4778564773336835389
-=======
---- !u!1001 &5017107636772341768
->>>>>>> 18c76e4a
 PrefabInstance:
   m_ObjectHideFlags: 0
   serializedVersion: 2
   m_Modification:
-<<<<<<< HEAD
     m_TransformParent: {fileID: 0}
     m_Modifications:
     - target: {fileID: 1353168548401911560, guid: 5c5abf0f7c89046b081254e5bcc92ca7,
@@ -7231,173 +7547,62 @@
       value: AxisFrameResource
       objectReference: {fileID: 0}
     - target: {fileID: 3679770859693412506, guid: 5c5abf0f7c89046b081254e5bcc92ca7,
-=======
-    m_TransformParent: {fileID: 637089656}
-    m_Modifications:
-    - target: {fileID: 3925610196380257193, guid: 6446f7c93f7c54d9ebe0f8fc3b1765ff,
-        type: 3}
-      propertyPath: m_Name
-      value: Vector3
-      objectReference: {fileID: 0}
-    - target: {fileID: 3925610196380257206, guid: 6446f7c93f7c54d9ebe0f8fc3b1765ff,
->>>>>>> 18c76e4a
         type: 3}
       propertyPath: m_LocalPosition.x
       value: 0
       objectReference: {fileID: 0}
-<<<<<<< HEAD
     - target: {fileID: 3679770859693412506, guid: 5c5abf0f7c89046b081254e5bcc92ca7,
-=======
-    - target: {fileID: 3925610196380257206, guid: 6446f7c93f7c54d9ebe0f8fc3b1765ff,
->>>>>>> 18c76e4a
         type: 3}
       propertyPath: m_LocalPosition.y
       value: 0
       objectReference: {fileID: 0}
-<<<<<<< HEAD
     - target: {fileID: 3679770859693412506, guid: 5c5abf0f7c89046b081254e5bcc92ca7,
-=======
-    - target: {fileID: 3925610196380257206, guid: 6446f7c93f7c54d9ebe0f8fc3b1765ff,
->>>>>>> 18c76e4a
         type: 3}
       propertyPath: m_LocalPosition.z
       value: 0
       objectReference: {fileID: 0}
-<<<<<<< HEAD
     - target: {fileID: 3679770859693412506, guid: 5c5abf0f7c89046b081254e5bcc92ca7,
-=======
-    - target: {fileID: 3925610196380257206, guid: 6446f7c93f7c54d9ebe0f8fc3b1765ff,
->>>>>>> 18c76e4a
         type: 3}
       propertyPath: m_LocalRotation.x
       value: 0
       objectReference: {fileID: 0}
-<<<<<<< HEAD
     - target: {fileID: 3679770859693412506, guid: 5c5abf0f7c89046b081254e5bcc92ca7,
-=======
-    - target: {fileID: 3925610196380257206, guid: 6446f7c93f7c54d9ebe0f8fc3b1765ff,
->>>>>>> 18c76e4a
         type: 3}
       propertyPath: m_LocalRotation.y
       value: 0
       objectReference: {fileID: 0}
-<<<<<<< HEAD
     - target: {fileID: 3679770859693412506, guid: 5c5abf0f7c89046b081254e5bcc92ca7,
-=======
-    - target: {fileID: 3925610196380257206, guid: 6446f7c93f7c54d9ebe0f8fc3b1765ff,
->>>>>>> 18c76e4a
         type: 3}
       propertyPath: m_LocalRotation.z
       value: 0
       objectReference: {fileID: 0}
-<<<<<<< HEAD
     - target: {fileID: 3679770859693412506, guid: 5c5abf0f7c89046b081254e5bcc92ca7,
-=======
-    - target: {fileID: 3925610196380257206, guid: 6446f7c93f7c54d9ebe0f8fc3b1765ff,
->>>>>>> 18c76e4a
         type: 3}
       propertyPath: m_LocalRotation.w
       value: 1
       objectReference: {fileID: 0}
-<<<<<<< HEAD
     - target: {fileID: 3679770859693412506, guid: 5c5abf0f7c89046b081254e5bcc92ca7,
         type: 3}
       propertyPath: m_RootOrder
       value: 7
       objectReference: {fileID: 0}
     - target: {fileID: 3679770859693412506, guid: 5c5abf0f7c89046b081254e5bcc92ca7,
-=======
-    - target: {fileID: 3925610196380257206, guid: 6446f7c93f7c54d9ebe0f8fc3b1765ff,
-        type: 3}
-      propertyPath: m_RootOrder
-      value: 5
-      objectReference: {fileID: 0}
-    - target: {fileID: 3925610196380257206, guid: 6446f7c93f7c54d9ebe0f8fc3b1765ff,
->>>>>>> 18c76e4a
         type: 3}
       propertyPath: m_LocalEulerAnglesHint.x
       value: 0
       objectReference: {fileID: 0}
-<<<<<<< HEAD
     - target: {fileID: 3679770859693412506, guid: 5c5abf0f7c89046b081254e5bcc92ca7,
-=======
-    - target: {fileID: 3925610196380257206, guid: 6446f7c93f7c54d9ebe0f8fc3b1765ff,
->>>>>>> 18c76e4a
         type: 3}
       propertyPath: m_LocalEulerAnglesHint.y
       value: 0
       objectReference: {fileID: 0}
-<<<<<<< HEAD
     - target: {fileID: 3679770859693412506, guid: 5c5abf0f7c89046b081254e5bcc92ca7,
-=======
-    - target: {fileID: 3925610196380257206, guid: 6446f7c93f7c54d9ebe0f8fc3b1765ff,
->>>>>>> 18c76e4a
         type: 3}
       propertyPath: m_LocalEulerAnglesHint.z
       value: 0
       objectReference: {fileID: 0}
-<<<<<<< HEAD
     m_RemovedComponents: []
   m_SourcePrefab: {fileID: 100100000, guid: 5c5abf0f7c89046b081254e5bcc92ca7, type: 3}
-=======
-    - target: {fileID: 3925610196380257206, guid: 6446f7c93f7c54d9ebe0f8fc3b1765ff,
-        type: 3}
-      propertyPath: m_AnchoredPosition.x
-      value: 1.8639
-      objectReference: {fileID: 0}
-    - target: {fileID: 3925610196380257206, guid: 6446f7c93f7c54d9ebe0f8fc3b1765ff,
-        type: 3}
-      propertyPath: m_AnchoredPosition.y
-      value: -190
-      objectReference: {fileID: 0}
-    - target: {fileID: 3925610196380257206, guid: 6446f7c93f7c54d9ebe0f8fc3b1765ff,
-        type: 3}
-      propertyPath: m_SizeDelta.x
-      value: -3.56
-      objectReference: {fileID: 0}
-    - target: {fileID: 3925610196380257206, guid: 6446f7c93f7c54d9ebe0f8fc3b1765ff,
-        type: 3}
-      propertyPath: m_SizeDelta.y
-      value: 110.44
-      objectReference: {fileID: 0}
-    - target: {fileID: 3925610196380257206, guid: 6446f7c93f7c54d9ebe0f8fc3b1765ff,
-        type: 3}
-      propertyPath: m_AnchorMin.x
-      value: 0
-      objectReference: {fileID: 0}
-    - target: {fileID: 3925610196380257206, guid: 6446f7c93f7c54d9ebe0f8fc3b1765ff,
-        type: 3}
-      propertyPath: m_AnchorMin.y
-      value: 1
-      objectReference: {fileID: 0}
-    - target: {fileID: 3925610196380257206, guid: 6446f7c93f7c54d9ebe0f8fc3b1765ff,
-        type: 3}
-      propertyPath: m_AnchorMax.x
-      value: 1
-      objectReference: {fileID: 0}
-    - target: {fileID: 3925610196380257206, guid: 6446f7c93f7c54d9ebe0f8fc3b1765ff,
-        type: 3}
-      propertyPath: m_AnchorMax.y
-      value: 1
-      objectReference: {fileID: 0}
-    - target: {fileID: 3925610196380257206, guid: 6446f7c93f7c54d9ebe0f8fc3b1765ff,
-        type: 3}
-      propertyPath: m_Pivot.x
-      value: 0
-      objectReference: {fileID: 0}
-    - target: {fileID: 3925610196380257206, guid: 6446f7c93f7c54d9ebe0f8fc3b1765ff,
-        type: 3}
-      propertyPath: m_Pivot.y
-      value: 1
-      objectReference: {fileID: 0}
-    - target: {fileID: 69972877024738234, guid: 6446f7c93f7c54d9ebe0f8fc3b1765ff,
-        type: 3}
-      propertyPath: m_AnchoredPosition.x
-      value: -63.799995
-      objectReference: {fileID: 0}
-    m_RemovedComponents: []
-  m_SourcePrefab: {fileID: 100100000, guid: 6446f7c93f7c54d9ebe0f8fc3b1765ff, type: 3}
->>>>>>> 18c76e4a
 --- !u!1001 &7215698756627632528
 PrefabInstance:
   m_ObjectHideFlags: 0
