%YAML 1.1
%TAG !u! tag:unity3d.com,2011:
--- !u!129 &1
PlayerSettings:
  m_ObjectHideFlags: 0
  serializedVersion: 23
  productGUID: 39ebbfd84ab134e84abbac2af52525a9
  AndroidProfiler: 0
  AndroidFilterTouchesWhenObscured: 0
  AndroidEnableSustainedPerformanceMode: 0
  defaultScreenOrientation: 4
  targetDevice: 2
  useOnDemandResources: 0
  accelerometerFrequency: 0
  companyName: edu.kit.isas
  productName: iviz
  defaultCursor: {fileID: 0}
  cursorHotspot: {x: 0, y: 0}
  m_SplashScreenBackgroundColor: {r: 0.13725491, g: 0.12156863, b: 0.1254902, a: 1}
  m_ShowUnitySplashScreen: 1
  m_ShowUnitySplashLogo: 1
  m_SplashScreenOverlayOpacity: 1
  m_SplashScreenAnimation: 1
  m_SplashScreenLogoStyle: 0
  m_SplashScreenDrawMode: 0
  m_SplashScreenBackgroundAnimationZoom: 1
  m_SplashScreenLogoAnimationZoom: 1
  m_SplashScreenBackgroundLandscapeAspect: 1
  m_SplashScreenBackgroundPortraitAspect: 1
  m_SplashScreenBackgroundLandscapeUvs:
    serializedVersion: 2
    x: 0
    y: 0
    width: 1
    height: 1
  m_SplashScreenBackgroundPortraitUvs:
    serializedVersion: 2
    x: 0
    y: 0
    width: 1
    height: 1
  m_SplashScreenLogos: []
  m_VirtualRealitySplashScreen: {fileID: 0}
  m_HolographicTrackingLossScreen: {fileID: 0}
  defaultScreenWidth: 1280
  defaultScreenHeight: 960
  defaultScreenWidthWeb: 960
  defaultScreenHeightWeb: 600
  m_StereoRenderingPath: 1
  m_ActiveColorSpace: 1
  m_MTRendering: 1
  mipStripping: 0
  numberOfMipsStripped: 0
  m_StackTraceTypes: 010000000100000001000000000000000100000001000000
  iosShowActivityIndicatorOnLoading: -1
  androidShowActivityIndicatorOnLoading: -1
  iosUseCustomAppBackgroundBehavior: 0
  iosAllowHTTPDownload: 1
  allowedAutorotateToPortrait: 0
  allowedAutorotateToPortraitUpsideDown: 0
  allowedAutorotateToLandscapeRight: 1
  allowedAutorotateToLandscapeLeft: 1
  useOSAutorotation: 1
  use32BitDisplayBuffer: 1
  preserveFramebufferAlpha: 0
  disableDepthAndStencilBuffers: 0
  androidStartInFullscreen: 1
  androidRenderOutsideSafeArea: 1
  androidUseSwappy: 0
  androidBlitType: 0
  androidResizableWindow: 0
  androidDefaultWindowWidth: 1920
  androidDefaultWindowHeight: 1080
  androidMinimumWindowWidth: 400
  androidMinimumWindowHeight: 300
  androidFullscreenMode: 1
  defaultIsNativeResolution: 1
  macRetinaSupport: 1
  runInBackground: 0
  captureSingleScreen: 0
  muteOtherAudioSources: 0
  Prepare IOS For Recording: 0
  Force IOS Speakers When Recording: 0
  deferSystemGesturesMode: 0
  hideHomeButton: 0
  submitAnalytics: 1
  usePlayerLog: 1
  bakeCollisionMeshes: 0
  forceSingleInstance: 0
  useFlipModelSwapchain: 1
  resizableWindow: 1
  useMacAppStoreValidation: 0
  macAppStoreCategory: public.app-category.games
  gpuSkinning: 1
  xboxPIXTextureCapture: 0
  xboxEnableAvatar: 0
  xboxEnableKinect: 0
  xboxEnableKinectAutoTracking: 0
  xboxEnableFitness: 0
  visibleInBackground: 1
  allowFullscreenSwitch: 1
  fullscreenMode: 3
  xboxSpeechDB: 0
  xboxEnableHeadOrientation: 0
  xboxEnableGuest: 0
  xboxEnablePIXSampling: 0
  metalFramebufferOnly: 0
  xboxOneResolution: 0
  xboxOneSResolution: 0
  xboxOneXResolution: 3
  xboxOneMonoLoggingLevel: 0
  xboxOneLoggingLevel: 1
  xboxOneDisableEsram: 0
  xboxOneEnableTypeOptimization: 0
  xboxOnePresentImmediateThreshold: 0
  switchQueueCommandMemory: 0
  switchQueueControlMemory: 16384
  switchQueueComputeMemory: 262144
  switchNVNShaderPoolsGranularity: 33554432
  switchNVNDefaultPoolsGranularity: 16777216
  switchNVNOtherPoolsGranularity: 16777216
  switchNVNMaxPublicTextureIDCount: 0
  switchNVNMaxPublicSamplerIDCount: 0
  stadiaPresentMode: 0
  stadiaTargetFramerate: 0
  vulkanNumSwapchainBuffers: 3
  vulkanEnableSetSRGBWrite: 0
  vulkanEnablePreTransform: 0
  vulkanEnableLateAcquireNextImage: 0
  vulkanEnableCommandBufferRecycling: 1
  m_SupportedAspectRatios:
    4:3: 1
    5:4: 1
    16:10: 1
    16:9: 1
    Others: 1
  bundleVersion: 0.1
  preloadedAssets:
  - {fileID: 0}
  - {fileID: 0}
  - {fileID: 0}
  - {fileID: 0}
  - {fileID: 0}
  - {fileID: 0}
  - {fileID: 0}
  - {fileID: 0}
  - {fileID: 0}
  - {fileID: 0}
  - {fileID: 0}
  - {fileID: 0}
  - {fileID: 0}
  - {fileID: 0}
  - {fileID: 0}
  - {fileID: 0}
  - {fileID: 0}
  - {fileID: 0}
  - {fileID: 0}
  - {fileID: 0}
  - {fileID: 0}
  - {fileID: 0}
  - {fileID: 0}
  - {fileID: 0}
  - {fileID: 0}
  - {fileID: 0}
  - {fileID: 0}
  - {fileID: 0}
  - {fileID: 0}
  - {fileID: 0}
  - {fileID: 0}
  - {fileID: 0}
  - {fileID: 0}
  - {fileID: 0}
  - {fileID: 0}
  - {fileID: 0}
  - {fileID: 0}
  - {fileID: 0}
  - {fileID: 0}
  - {fileID: 0}
  - {fileID: 0}
  - {fileID: 0}
  - {fileID: 0}
  - {fileID: 0}
  - {fileID: 0}
  - {fileID: 0}
  - {fileID: 0}
  - {fileID: 0}
  - {fileID: 0}
  - {fileID: 0}
  - {fileID: 0}
  - {fileID: 0}
  - {fileID: 0}
  - {fileID: 0}
  - {fileID: 0}
  - {fileID: 0}
  - {fileID: 0}
  - {fileID: 0}
  - {fileID: 0}
  - {fileID: 0}
  - {fileID: 0}
  - {fileID: 0}
  - {fileID: 0}
  - {fileID: 0}
  - {fileID: 0}
  - {fileID: 0}
  - {fileID: 0}
  - {fileID: 0}
  - {fileID: 0}
  - {fileID: 0}
  - {fileID: 0}
  - {fileID: 0}
  - {fileID: 0}
  - {fileID: 0}
  - {fileID: 0}
  - {fileID: 0}
  - {fileID: 0}
  - {fileID: 0}
  - {fileID: 0}
  - {fileID: 0}
  - {fileID: 0}
  - {fileID: 0}
  - {fileID: 0}
  - {fileID: 0}
  - {fileID: 0}
  - {fileID: 0}
  - {fileID: 0}
  - {fileID: 0}
  - {fileID: 0}
  - {fileID: 0}
  - {fileID: 0}
  - {fileID: 0}
  - {fileID: 0}
  - {fileID: 0}
  - {fileID: 0}
  - {fileID: 0}
  - {fileID: 0}
  - {fileID: 0}
  - {fileID: 0}
  - {fileID: 0}
  - {fileID: 0}
  - {fileID: 0}
  - {fileID: 0}
  - {fileID: 0}
  - {fileID: 0}
  - {fileID: 0}
  - {fileID: 0}
  - {fileID: 0}
  - {fileID: 0}
  - {fileID: 0}
  - {fileID: 0}
  - {fileID: 0}
  - {fileID: 0}
  - {fileID: 0}
  - {fileID: 0}
  - {fileID: 0}
  - {fileID: 0}
  - {fileID: 0}
  - {fileID: 0}
  - {fileID: 0}
  - {fileID: 0}
  - {fileID: 0}
  - {fileID: 0}
  - {fileID: 0}
  - {fileID: 0}
  - {fileID: 0}
  - {fileID: 0}
  - {fileID: 0}
  - {fileID: 0}
  - {fileID: 0}
  - {fileID: 0}
  - {fileID: 0}
  - {fileID: 0}
  - {fileID: 0}
  - {fileID: 0}
  - {fileID: 0}
  - {fileID: 0}
  - {fileID: 0}
  - {fileID: 0}
  - {fileID: 0}
  - {fileID: 0}
  - {fileID: 0}
  - {fileID: 0}
  - {fileID: 0}
  - {fileID: 0}
  - {fileID: 0}
  - {fileID: 0}
  - {fileID: 0}
  - {fileID: 0}
  - {fileID: 0}
  - {fileID: 0}
  - {fileID: 0}
  - {fileID: 0}
  - {fileID: 0}
  - {fileID: 0}
  - {fileID: 0}
  - {fileID: 0}
  - {fileID: 0}
  - {fileID: 0}
  - {fileID: 0}
  - {fileID: 0}
  - {fileID: 0}
  - {fileID: 0}
  - {fileID: 0}
  - {fileID: 0}
  - {fileID: 0}
  - {fileID: 0}
  - {fileID: 0}
  - {fileID: 0}
  - {fileID: 0}
  - {fileID: 0}
  - {fileID: 0}
  - {fileID: 0}
  - {fileID: 0}
  - {fileID: 0}
  - {fileID: 0}
  - {fileID: 0}
  - {fileID: 0}
  - {fileID: 0}
  - {fileID: 0}
  - {fileID: 0}
  - {fileID: 0}
  - {fileID: 0}
  - {fileID: 0}
  - {fileID: 0}
  - {fileID: 0}
  - {fileID: 0}
  - {fileID: 0}
  - {fileID: 0}
  - {fileID: 0}
  - {fileID: 0}
  - {fileID: 0}
  - {fileID: 0}
  - {fileID: 0}
  - {fileID: 0}
  - {fileID: 0}
  - {fileID: 0}
  - {fileID: 0}
  - {fileID: 0}
  - {fileID: 0}
  - {fileID: 0}
  - {fileID: 0}
  - {fileID: 0}
  - {fileID: 0}
  - {fileID: 0}
  - {fileID: 0}
  - {fileID: 0}
  - {fileID: 0}
  - {fileID: 0}
  - {fileID: 0}
  - {fileID: 0}
  - {fileID: 0}
  - {fileID: 0}
  - {fileID: 0}
  - {fileID: 0}
  - {fileID: 0}
  - {fileID: 0}
  - {fileID: 0}
  - {fileID: 0}
  - {fileID: 0}
  - {fileID: 0}
  - {fileID: 0}
  - {fileID: 0}
  - {fileID: 0}
  - {fileID: 0}
  - {fileID: 0}
  - {fileID: 0}
  - {fileID: 0}
  - {fileID: 0}
  - {fileID: 0}
  - {fileID: 0}
  - {fileID: 0}
  - {fileID: 0}
  - {fileID: 0}
  - {fileID: 0}
  - {fileID: 0}
  - {fileID: 0}
  - {fileID: 0}
  - {fileID: 0}
  - {fileID: 0}
  - {fileID: 0}
  - {fileID: 0}
  - {fileID: 0}
  - {fileID: 0}
  - {fileID: 0}
  - {fileID: 0}
  - {fileID: 0}
  - {fileID: 0}
  - {fileID: 0}
  - {fileID: 0}
  - {fileID: 0}
  - {fileID: 0}
  - {fileID: 0}
  - {fileID: 0}
  - {fileID: 0}
  - {fileID: 0}
  - {fileID: 0}
  - {fileID: 0}
  - {fileID: 0}
  - {fileID: 0}
  - {fileID: 0}
  - {fileID: 0}
  - {fileID: 0}
  - {fileID: 0}
  - {fileID: 0}
  - {fileID: 0}
  - {fileID: 0}
  - {fileID: 0}
  - {fileID: 0}
  - {fileID: 0}
  - {fileID: 0}
  - {fileID: 0}
  - {fileID: 0}
  - {fileID: 0}
  - {fileID: 0}
  - {fileID: 0}
  - {fileID: 0}
  - {fileID: 0}
  - {fileID: 0}
  - {fileID: 0}
  - {fileID: 0}
  - {fileID: 0}
  - {fileID: 0}
  - {fileID: 0}
  - {fileID: 0}
  - {fileID: 0}
  - {fileID: 0}
  - {fileID: 0}
  - {fileID: 0}
  - {fileID: 0}
  - {fileID: 0}
  - {fileID: 0}
  - {fileID: 0}
  - {fileID: 0}
  - {fileID: 0}
  - {fileID: 0}
  - {fileID: 0}
  - {fileID: 0}
  - {fileID: 0}
  - {fileID: 0}
  - {fileID: 0}
  - {fileID: 0}
  - {fileID: 0}
  - {fileID: 0}
  - {fileID: 0}
  - {fileID: 0}
  - {fileID: 0}
  - {fileID: 0}
  - {fileID: 0}
  - {fileID: 0}
  - {fileID: 0}
  - {fileID: 0}
  - {fileID: 0}
  - {fileID: 0}
  - {fileID: 0}
  - {fileID: 0}
  - {fileID: 0}
  - {fileID: 0}
  - {fileID: 0}
  - {fileID: 0}
  - {fileID: 0}
  - {fileID: 0}
  - {fileID: 0}
  - {fileID: 0}
  - {fileID: 0}
  - {fileID: 0}
  - {fileID: 0}
  - {fileID: 0}
  - {fileID: 0}
  - {fileID: 0}
  - {fileID: 0}
  - {fileID: 0}
  - {fileID: 0}
  - {fileID: 0}
  - {fileID: 0}
  - {fileID: 0}
  - {fileID: 0}
  - {fileID: 0}
  - {fileID: 0}
  - {fileID: 0}
  - {fileID: 0}
  - {fileID: 0}
  - {fileID: 0}
  - {fileID: 0}
  - {fileID: 0}
  - {fileID: 0}
  - {fileID: 0}
  - {fileID: 0}
  - {fileID: 0}
  - {fileID: 0}
  - {fileID: 0}
  - {fileID: 0}
  - {fileID: 0}
  - {fileID: 0}
  - {fileID: 0}
  - {fileID: 0}
  - {fileID: 0}
  - {fileID: 0}
  - {fileID: 0}
  - {fileID: 0}
  - {fileID: 0}
  - {fileID: 0}
  - {fileID: 0}
  - {fileID: 0}
  - {fileID: 0}
  - {fileID: 0}
  - {fileID: 0}
  - {fileID: 0}
  - {fileID: 0}
  - {fileID: 0}
  - {fileID: 0}
  - {fileID: 0}
  - {fileID: 0}
  - {fileID: 0}
  - {fileID: 0}
  - {fileID: 0}
  - {fileID: 0}
  - {fileID: 0}
  - {fileID: 0}
  - {fileID: 0}
  - {fileID: 0}
  - {fileID: 0}
  - {fileID: 0}
  - {fileID: 0}
  - {fileID: 0}
  - {fileID: 0}
  - {fileID: 0}
  - {fileID: 0}
  - {fileID: 0}
  - {fileID: 0}
  - {fileID: 0}
  - {fileID: 0}
  - {fileID: 0}
  - {fileID: 0}
  - {fileID: 0}
  - {fileID: 0}
  - {fileID: 0}
  - {fileID: 0}
  - {fileID: 0}
  - {fileID: 0}
  - {fileID: 0}
  - {fileID: 0}
  - {fileID: 0}
  - {fileID: 0}
  - {fileID: 0}
  - {fileID: 0}
  - {fileID: 0}
  - {fileID: 0}
  - {fileID: 0}
  - {fileID: 0}
  - {fileID: 0}
  - {fileID: 0}
  - {fileID: 0}
  - {fileID: 0}
  - {fileID: 0}
  - {fileID: 0}
  - {fileID: 0}
  - {fileID: 0}
  - {fileID: 0}
  - {fileID: 0}
  - {fileID: 0}
  - {fileID: 0}
  - {fileID: 0}
  - {fileID: 0}
  - {fileID: 0}
  - {fileID: 0}
  - {fileID: 0}
  - {fileID: 0}
  - {fileID: 0}
  - {fileID: 0}
  - {fileID: 0}
  - {fileID: 0}
  - {fileID: 0}
  - {fileID: 0}
  - {fileID: 0}
  - {fileID: 0}
  - {fileID: 0}
  - {fileID: 0}
  - {fileID: 0}
  - {fileID: 0}
  - {fileID: 0}
  - {fileID: 0}
  - {fileID: 0}
  - {fileID: 0}
  - {fileID: 0}
  - {fileID: 0}
  - {fileID: 0}
  - {fileID: 0}
  - {fileID: 0}
  - {fileID: 0}
  - {fileID: 0}
  - {fileID: 0}
  - {fileID: 0}
  - {fileID: 0}
  - {fileID: 0}
  - {fileID: 0}
  - {fileID: 0}
  - {fileID: 0}
  - {fileID: 0}
  - {fileID: 0}
  - {fileID: 0}
  - {fileID: 0}
  - {fileID: 0}
  - {fileID: 0}
  - {fileID: 0}
  - {fileID: 0}
  - {fileID: 0}
  - {fileID: 0}
  - {fileID: 0}
  - {fileID: 0}
  - {fileID: 0}
  - {fileID: 0}
  - {fileID: 0}
  - {fileID: 0}
  - {fileID: 0}
  - {fileID: 0}
<<<<<<< HEAD
  - {fileID: 1682495346683887384, guid: 3a62d44fea27046dab86eb4a9323754b, type: 2}
  - {fileID: 2723228294017807837, guid: 94756eb992ad50b46859cab179a85143, type: 2}
=======
  - {fileID: 0}
  - {fileID: 0}
  - {fileID: 0}
  - {fileID: 0}
  - {fileID: 0}
  - {fileID: 0}
  - {fileID: 0}
  - {fileID: 0}
  - {fileID: 0}
  - {fileID: 4800000, guid: e7c77f6eaab324a819efdc13b8125a39, type: 3}
  - {fileID: 4876179174150614012, guid: 94756eb992ad50b46859cab179a85143, type: 2}
  - {fileID: 8422642450306884981, guid: 3a62d44fea27046dab86eb4a9323754b, type: 2}
>>>>>>> 14daa789
  metroInputSource: 0
  wsaTransparentSwapchain: 0
  m_HolographicPauseOnTrackingLoss: 1
  xboxOneDisableKinectGpuReservation: 1
  xboxOneEnable7thCore: 1
  vrSettings:
    enable360StereoCapture: 0
  isWsaHolographicRemotingEnabled: 0
  enableFrameTimingStats: 0
  enableOpenGLProfilerGPURecorders: 1
  useHDRDisplay: 0
  D3DHDRBitDepth: 0
  m_ColorGamuts: 00000000
  targetPixelDensity: 30
  resolutionScalingMode: 0
  resetResolutionOnWindowResize: 0
  androidSupportedAspectRatio: 1
  androidMaxAspectRatio: 2.1
  applicationIdentifier:
    Android: edu.kit.isas.iviz
    Standalone: edu.kit.isas.iviz
    iPhone: edu.kit.isas.iviz
  buildNumber:
    Standalone: 0
    iPhone: 0
    tvOS: 0
  overrideDefaultApplicationIdentifier: 1
  AndroidBundleVersionCode: 1
  AndroidMinSdkVersion: 26
  AndroidTargetSdkVersion: 0
  AndroidPreferredInstallLocation: 1
  aotOptions: 
  stripEngineCode: 1
  iPhoneStrippingLevel: 0
  iPhoneScriptCallOptimization: 0
  ForceInternetPermission: 0
  ForceSDCardPermission: 0
  CreateWallpaper: 0
  APKExpansionFiles: 0
  keepLoadedShadersAlive: 0
  StripUnusedMeshComponents: 1
  VertexChannelCompressionMask: 4054
  iPhoneSdkVersion: 988
  iOSTargetOSVersionString: 12.0
  tvOSSdkVersion: 0
  tvOSRequireExtendedGameController: 0
  tvOSTargetOSVersionString: 11.0
  uIPrerenderedIcon: 0
  uIRequiresPersistentWiFi: 0
  uIRequiresFullScreen: 1
  uIStatusBarHidden: 1
  uIExitOnSuspend: 0
  uIStatusBarStyle: 0
  appleTVSplashScreen: {fileID: 0}
  appleTVSplashScreen2x: {fileID: 0}
  tvOSSmallIconLayers: []
  tvOSSmallIconLayers2x: []
  tvOSLargeIconLayers: []
  tvOSLargeIconLayers2x: []
  tvOSTopShelfImageLayers: []
  tvOSTopShelfImageLayers2x: []
  tvOSTopShelfImageWideLayers: []
  tvOSTopShelfImageWideLayers2x: []
  iOSLaunchScreenType: 0
  iOSLaunchScreenPortrait: {fileID: 0}
  iOSLaunchScreenLandscape: {fileID: 0}
  iOSLaunchScreenBackgroundColor:
    serializedVersion: 2
    rgba: 0
  iOSLaunchScreenFillPct: 100
  iOSLaunchScreenSize: 100
  iOSLaunchScreenCustomXibPath: 
  iOSLaunchScreeniPadType: 0
  iOSLaunchScreeniPadImage: {fileID: 0}
  iOSLaunchScreeniPadBackgroundColor:
    serializedVersion: 2
    rgba: 0
  iOSLaunchScreeniPadFillPct: 100
  iOSLaunchScreeniPadSize: 100
  iOSLaunchScreeniPadCustomXibPath: 
  iOSLaunchScreenCustomStoryboardPath: 
  iOSLaunchScreeniPadCustomStoryboardPath: 
  iOSDeviceRequirements: []
  iOSURLSchemes: []
  macOSURLSchemes: []
  iOSBackgroundModes: 0
  iOSMetalForceHardShadows: 0
  metalEditorSupport: 1
  metalAPIValidation: 1
  iOSRenderExtraFrameOnPause: 0
  iosCopyPluginsCodeInsteadOfSymlink: 0
  appleDeveloperTeamID: TF5SLD77X2
  iOSManualSigningProvisioningProfileID: 
  tvOSManualSigningProvisioningProfileID: 
  iOSManualSigningProvisioningProfileType: 0
  tvOSManualSigningProvisioningProfileType: 0
  appleEnableAutomaticSigning: 1
  iOSRequireARKit: 1
  iOSAutomaticallyDetectAndAddCapabilities: 1
  appleEnableProMotion: 0
  shaderPrecisionModel: 0
  clonedFromGUID: c0afd0d1d80e3634a9dac47e8a0426ea
  templatePackageId: com.unity.template.3d@3.1.0
  templateDefaultScene: Assets/Scenes/SampleScene.unity
  useCustomMainManifest: 0
  useCustomLauncherManifest: 0
  useCustomMainGradleTemplate: 0
  useCustomLauncherGradleManifest: 0
  useCustomBaseGradleTemplate: 0
  useCustomGradlePropertiesTemplate: 0
  useCustomProguardFile: 0
  AndroidTargetArchitectures: 2
  AndroidTargetDevices: 0
  AndroidSplashScreenScale: 0
  androidSplashScreen: {fileID: 0}
  AndroidKeystoreName: '{inproject}: '
  AndroidKeyaliasName: 
  AndroidBuildApkPerCpuArchitecture: 0
  AndroidTVCompatibility: 0
  AndroidIsGame: 1
  AndroidEnableTango: 0
  androidEnableBanner: 1
  androidUseLowAccuracyLocation: 0
  androidUseCustomKeystore: 0
  m_AndroidBanners:
  - width: 320
    height: 180
    banner: {fileID: 0}
  androidGamepadSupportLevel: 0
  chromeosInputEmulation: 1
  AndroidMinifyWithR8: 0
  AndroidMinifyRelease: 0
  AndroidMinifyDebug: 0
  AndroidValidateAppBundleSize: 1
  AndroidAppBundleSizeToValidate: 100
  m_BuildTargetIcons:
  - m_BuildTarget: 
    m_Icons:
    - serializedVersion: 2
      m_Icon: {fileID: 2800000, guid: 684824002c2f5434994b27dcc884aa5d, type: 3}
      m_Width: 128
      m_Height: 128
      m_Kind: 0
  m_BuildTargetPlatformIcons:
  - m_BuildTarget: Android
    m_Icons:
    - m_Textures: []
      m_Width: 432
      m_Height: 432
      m_Kind: 2
      m_SubKind: 
    - m_Textures: []
      m_Width: 324
      m_Height: 324
      m_Kind: 2
      m_SubKind: 
    - m_Textures: []
      m_Width: 216
      m_Height: 216
      m_Kind: 2
      m_SubKind: 
    - m_Textures: []
      m_Width: 162
      m_Height: 162
      m_Kind: 2
      m_SubKind: 
    - m_Textures: []
      m_Width: 108
      m_Height: 108
      m_Kind: 2
      m_SubKind: 
    - m_Textures: []
      m_Width: 81
      m_Height: 81
      m_Kind: 2
      m_SubKind: 
    - m_Textures: []
      m_Width: 192
      m_Height: 192
      m_Kind: 0
      m_SubKind: 
    - m_Textures: []
      m_Width: 144
      m_Height: 144
      m_Kind: 0
      m_SubKind: 
    - m_Textures: []
      m_Width: 96
      m_Height: 96
      m_Kind: 0
      m_SubKind: 
    - m_Textures: []
      m_Width: 72
      m_Height: 72
      m_Kind: 0
      m_SubKind: 
    - m_Textures: []
      m_Width: 48
      m_Height: 48
      m_Kind: 0
      m_SubKind: 
    - m_Textures: []
      m_Width: 36
      m_Height: 36
      m_Kind: 0
      m_SubKind: 
    - m_Textures: []
      m_Width: 192
      m_Height: 192
      m_Kind: 1
      m_SubKind: 
    - m_Textures: []
      m_Width: 144
      m_Height: 144
      m_Kind: 1
      m_SubKind: 
    - m_Textures: []
      m_Width: 96
      m_Height: 96
      m_Kind: 1
      m_SubKind: 
    - m_Textures: []
      m_Width: 72
      m_Height: 72
      m_Kind: 1
      m_SubKind: 
    - m_Textures: []
      m_Width: 48
      m_Height: 48
      m_Kind: 1
      m_SubKind: 
    - m_Textures: []
      m_Width: 36
      m_Height: 36
      m_Kind: 1
      m_SubKind: 
  - m_BuildTarget: iPhone
    m_Icons:
    - m_Textures: []
      m_Width: 120
      m_Height: 120
      m_Kind: 3
      m_SubKind: iPhone
    - m_Textures: []
      m_Width: 80
      m_Height: 80
      m_Kind: 3
      m_SubKind: iPhone
    - m_Textures: []
      m_Width: 80
      m_Height: 80
      m_Kind: 3
      m_SubKind: iPad
    - m_Textures: []
      m_Width: 40
      m_Height: 40
      m_Kind: 3
      m_SubKind: iPad
    - m_Textures: []
      m_Width: 87
      m_Height: 87
      m_Kind: 1
      m_SubKind: iPhone
    - m_Textures: []
      m_Width: 58
      m_Height: 58
      m_Kind: 1
      m_SubKind: iPhone
    - m_Textures: []
      m_Width: 29
      m_Height: 29
      m_Kind: 1
      m_SubKind: iPhone
    - m_Textures:
      - {fileID: 0}
      m_Width: 58
      m_Height: 58
      m_Kind: 1
      m_SubKind: iPad
    - m_Textures:
      - {fileID: 0}
      m_Width: 29
      m_Height: 29
      m_Kind: 1
      m_SubKind: iPad
    - m_Textures:
      - {fileID: 0}
      m_Width: 1024
      m_Height: 1024
      m_Kind: 4
      m_SubKind: App Store
    - m_Textures: []
      m_Width: 60
      m_Height: 60
      m_Kind: 2
      m_SubKind: iPhone
    - m_Textures: []
      m_Width: 40
      m_Height: 40
      m_Kind: 2
      m_SubKind: iPhone
    - m_Textures: []
      m_Width: 40
      m_Height: 40
      m_Kind: 2
      m_SubKind: iPad
    - m_Textures: []
      m_Width: 20
      m_Height: 20
      m_Kind: 2
      m_SubKind: iPad
    - m_Textures: []
      m_Width: 180
      m_Height: 180
      m_Kind: 0
      m_SubKind: iPhone
    - m_Textures: []
      m_Width: 120
      m_Height: 120
      m_Kind: 0
      m_SubKind: iPhone
    - m_Textures:
      - {fileID: 0}
      m_Width: 167
      m_Height: 167
      m_Kind: 0
      m_SubKind: iPad
    - m_Textures:
      - {fileID: 0}
      m_Width: 152
      m_Height: 152
      m_Kind: 0
      m_SubKind: iPad
    - m_Textures:
      - {fileID: 0}
      m_Width: 76
      m_Height: 76
      m_Kind: 0
      m_SubKind: iPad
  m_BuildTargetBatching:
  - m_BuildTarget: Standalone
    m_StaticBatching: 1
    m_DynamicBatching: 1
  - m_BuildTarget: tvOS
    m_StaticBatching: 1
    m_DynamicBatching: 0
  - m_BuildTarget: Android
    m_StaticBatching: 1
    m_DynamicBatching: 0
  - m_BuildTarget: iPhone
    m_StaticBatching: 1
    m_DynamicBatching: 0
  - m_BuildTarget: WebGL
    m_StaticBatching: 0
    m_DynamicBatching: 0
  m_BuildTargetShaderSettings: []
  m_BuildTargetGraphicsJobs:
  - m_BuildTarget: MacStandaloneSupport
    m_GraphicsJobs: 0
  - m_BuildTarget: Switch
    m_GraphicsJobs: 0
  - m_BuildTarget: MetroSupport
    m_GraphicsJobs: 0
  - m_BuildTarget: AppleTVSupport
    m_GraphicsJobs: 0
  - m_BuildTarget: BJMSupport
    m_GraphicsJobs: 0
  - m_BuildTarget: LinuxStandaloneSupport
    m_GraphicsJobs: 0
  - m_BuildTarget: PS4Player
    m_GraphicsJobs: 0
  - m_BuildTarget: iOSSupport
    m_GraphicsJobs: 0
  - m_BuildTarget: WindowsStandaloneSupport
    m_GraphicsJobs: 0
  - m_BuildTarget: XboxOnePlayer
    m_GraphicsJobs: 0
  - m_BuildTarget: LuminSupport
    m_GraphicsJobs: 0
  - m_BuildTarget: AndroidPlayer
    m_GraphicsJobs: 0
  - m_BuildTarget: WebGLSupport
    m_GraphicsJobs: 0
  m_BuildTargetGraphicsJobMode:
  - m_BuildTarget: PS4Player
    m_GraphicsJobMode: 0
  - m_BuildTarget: XboxOnePlayer
    m_GraphicsJobMode: 0
  m_BuildTargetGraphicsAPIs:
  - m_BuildTarget: AndroidPlayer
    m_APIs: 0b000000
    m_Automatic: 0
  - m_BuildTarget: iOSSupport
    m_APIs: 10000000
    m_Automatic: 1
  - m_BuildTarget: AppleTVSupport
    m_APIs: 10000000
    m_Automatic: 1
  - m_BuildTarget: WebGLSupport
    m_APIs: 0b000000
    m_Automatic: 0
  - m_BuildTarget: MacStandaloneSupport
    m_APIs: 10000000
    m_Automatic: 1
  m_BuildTargetVRSettings:
  - m_BuildTarget: Standalone
    m_Enabled: 0
    m_Devices:
    - OpenVR
    - Oculus
  - m_BuildTarget: iPhone
    m_Enabled: 0
    m_Devices: []
  - m_BuildTarget: Android
    m_Enabled: 0
    m_Devices: []
  m_DefaultShaderChunkSizeInMB: 16
  m_DefaultShaderChunkCount: 0
  openGLRequireES31: 0
  openGLRequireES31AEP: 0
  openGLRequireES32: 0
  m_TemplateCustomTags: {}
  mobileMTRendering:
    Android: 1
    iPhone: 1
    tvOS: 1
  m_BuildTargetGroupLightmapEncodingQuality: []
  m_BuildTargetGroupLightmapSettings: []
  m_BuildTargetNormalMapEncoding: []
  m_BuildTargetDefaultTextureCompressionFormat: []
  playModeTestRunnerEnabled: 0
  runPlayModeTestAsEditModeTest: 0
  actionOnDotNetUnhandledException: 1
  enableInternalProfiler: 0
  logObjCUncaughtExceptions: 1
  enableCrashReportAPI: 0
  cameraUsageDescription: The camera is needed for Augmented Reality.
  locationUsageDescription: 
  microphoneUsageDescription: 
  bluetoothUsageDescription: 
  switchNMETAOverride: 
  switchNetLibKey: 
  switchSocketMemoryPoolSize: 6144
  switchSocketAllocatorPoolSize: 128
  switchSocketConcurrencyLimit: 14
  switchScreenResolutionBehavior: 2
  switchUseCPUProfiler: 0
  switchUseGOLDLinker: 0
  switchLTOSetting: 0
  switchApplicationID: 0x01004b9000490000
  switchNSODependencies: 
  switchTitleNames_0: 
  switchTitleNames_1: 
  switchTitleNames_2: 
  switchTitleNames_3: 
  switchTitleNames_4: 
  switchTitleNames_5: 
  switchTitleNames_6: 
  switchTitleNames_7: 
  switchTitleNames_8: 
  switchTitleNames_9: 
  switchTitleNames_10: 
  switchTitleNames_11: 
  switchTitleNames_12: 
  switchTitleNames_13: 
  switchTitleNames_14: 
  switchTitleNames_15: 
  switchPublisherNames_0: 
  switchPublisherNames_1: 
  switchPublisherNames_2: 
  switchPublisherNames_3: 
  switchPublisherNames_4: 
  switchPublisherNames_5: 
  switchPublisherNames_6: 
  switchPublisherNames_7: 
  switchPublisherNames_8: 
  switchPublisherNames_9: 
  switchPublisherNames_10: 
  switchPublisherNames_11: 
  switchPublisherNames_12: 
  switchPublisherNames_13: 
  switchPublisherNames_14: 
  switchPublisherNames_15: 
  switchIcons_0: {fileID: 0}
  switchIcons_1: {fileID: 0}
  switchIcons_2: {fileID: 0}
  switchIcons_3: {fileID: 0}
  switchIcons_4: {fileID: 0}
  switchIcons_5: {fileID: 0}
  switchIcons_6: {fileID: 0}
  switchIcons_7: {fileID: 0}
  switchIcons_8: {fileID: 0}
  switchIcons_9: {fileID: 0}
  switchIcons_10: {fileID: 0}
  switchIcons_11: {fileID: 0}
  switchIcons_12: {fileID: 0}
  switchIcons_13: {fileID: 0}
  switchIcons_14: {fileID: 0}
  switchIcons_15: {fileID: 0}
  switchSmallIcons_0: {fileID: 0}
  switchSmallIcons_1: {fileID: 0}
  switchSmallIcons_2: {fileID: 0}
  switchSmallIcons_3: {fileID: 0}
  switchSmallIcons_4: {fileID: 0}
  switchSmallIcons_5: {fileID: 0}
  switchSmallIcons_6: {fileID: 0}
  switchSmallIcons_7: {fileID: 0}
  switchSmallIcons_8: {fileID: 0}
  switchSmallIcons_9: {fileID: 0}
  switchSmallIcons_10: {fileID: 0}
  switchSmallIcons_11: {fileID: 0}
  switchSmallIcons_12: {fileID: 0}
  switchSmallIcons_13: {fileID: 0}
  switchSmallIcons_14: {fileID: 0}
  switchSmallIcons_15: {fileID: 0}
  switchManualHTML: 
  switchAccessibleURLs: 
  switchLegalInformation: 
  switchMainThreadStackSize: 1048576
  switchPresenceGroupId: 
  switchLogoHandling: 0
  switchReleaseVersion: 0
  switchDisplayVersion: 1.0.0
  switchStartupUserAccount: 0
  switchTouchScreenUsage: 0
  switchSupportedLanguagesMask: 0
  switchLogoType: 0
  switchApplicationErrorCodeCategory: 
  switchUserAccountSaveDataSize: 0
  switchUserAccountSaveDataJournalSize: 0
  switchApplicationAttribute: 0
  switchCardSpecSize: -1
  switchCardSpecClock: -1
  switchRatingsMask: 0
  switchRatingsInt_0: 0
  switchRatingsInt_1: 0
  switchRatingsInt_2: 0
  switchRatingsInt_3: 0
  switchRatingsInt_4: 0
  switchRatingsInt_5: 0
  switchRatingsInt_6: 0
  switchRatingsInt_7: 0
  switchRatingsInt_8: 0
  switchRatingsInt_9: 0
  switchRatingsInt_10: 0
  switchRatingsInt_11: 0
  switchRatingsInt_12: 0
  switchLocalCommunicationIds_0: 
  switchLocalCommunicationIds_1: 
  switchLocalCommunicationIds_2: 
  switchLocalCommunicationIds_3: 
  switchLocalCommunicationIds_4: 
  switchLocalCommunicationIds_5: 
  switchLocalCommunicationIds_6: 
  switchLocalCommunicationIds_7: 
  switchParentalControl: 0
  switchAllowsScreenshot: 1
  switchAllowsVideoCapturing: 1
  switchAllowsRuntimeAddOnContentInstall: 0
  switchDataLossConfirmation: 0
  switchUserAccountLockEnabled: 0
  switchSystemResourceMemory: 16777216
  switchSupportedNpadStyles: 3
  switchNativeFsCacheSize: 32
  switchIsHoldTypeHorizontal: 0
  switchSupportedNpadCount: 8
  switchSocketConfigEnabled: 0
  switchTcpInitialSendBufferSize: 32
  switchTcpInitialReceiveBufferSize: 64
  switchTcpAutoSendBufferSizeMax: 256
  switchTcpAutoReceiveBufferSizeMax: 256
  switchUdpSendBufferSize: 9
  switchUdpReceiveBufferSize: 42
  switchSocketBufferEfficiency: 4
  switchSocketInitializeEnabled: 1
  switchNetworkInterfaceManagerInitializeEnabled: 1
  switchPlayerConnectionEnabled: 1
  switchUseNewStyleFilepaths: 0
  switchUseMicroSleepForYield: 1
  switchEnableRamDiskSupport: 0
  switchMicroSleepForYieldTime: 25
  switchRamDiskSpaceSize: 12
  ps4NPAgeRating: 12
  ps4NPTitleSecret: 
  ps4NPTrophyPackPath: 
  ps4ParentalLevel: 11
  ps4ContentID: ED1633-NPXX51362_00-0000000000000000
  ps4Category: 0
  ps4MasterVersion: 01.00
  ps4AppVersion: 01.00
  ps4AppType: 0
  ps4ParamSfxPath: 
  ps4VideoOutPixelFormat: 0
  ps4VideoOutInitialWidth: 1920
  ps4VideoOutBaseModeInitialWidth: 1920
  ps4VideoOutReprojectionRate: 60
  ps4PronunciationXMLPath: 
  ps4PronunciationSIGPath: 
  ps4BackgroundImagePath: 
  ps4StartupImagePath: 
  ps4StartupImagesFolder: 
  ps4IconImagesFolder: 
  ps4SaveDataImagePath: 
  ps4SdkOverride: 
  ps4BGMPath: 
  ps4ShareFilePath: 
  ps4ShareOverlayImagePath: 
  ps4PrivacyGuardImagePath: 
  ps4ExtraSceSysFile: 
  ps4NPtitleDatPath: 
  ps4RemotePlayKeyAssignment: -1
  ps4RemotePlayKeyMappingDir: 
  ps4PlayTogetherPlayerCount: 0
  ps4EnterButtonAssignment: 1
  ps4ApplicationParam1: 0
  ps4ApplicationParam2: 0
  ps4ApplicationParam3: 0
  ps4ApplicationParam4: 0
  ps4DownloadDataSize: 0
  ps4GarlicHeapSize: 2048
  ps4ProGarlicHeapSize: 2560
  playerPrefsMaxSize: 32768
  ps4Passcode: frAQBc8Wsa1xVPfvJcrgRYwTiizs2trQ
  ps4pnSessions: 1
  ps4pnPresence: 1
  ps4pnFriends: 1
  ps4pnGameCustomData: 1
  playerPrefsSupport: 0
  enableApplicationExit: 0
  resetTempFolder: 1
  restrictedAudioUsageRights: 0
  ps4UseResolutionFallback: 0
  ps4ReprojectionSupport: 0
  ps4UseAudio3dBackend: 0
  ps4UseLowGarlicFragmentationMode: 1
  ps4SocialScreenEnabled: 0
  ps4ScriptOptimizationLevel: 0
  ps4Audio3dVirtualSpeakerCount: 14
  ps4attribCpuUsage: 0
  ps4PatchPkgPath: 
  ps4PatchLatestPkgPath: 
  ps4PatchChangeinfoPath: 
  ps4PatchDayOne: 0
  ps4attribUserManagement: 0
  ps4attribMoveSupport: 0
  ps4attrib3DSupport: 0
  ps4attribShareSupport: 0
  ps4attribExclusiveVR: 0
  ps4disableAutoHideSplash: 0
  ps4videoRecordingFeaturesUsed: 0
  ps4contentSearchFeaturesUsed: 0
  ps4CompatibilityPS5: 0
  ps4AllowPS5Detection: 0
  ps4GPU800MHz: 1
  ps4attribEyeToEyeDistanceSettingVR: 0
  ps4IncludedModules: []
  ps4attribVROutputEnabled: 0
  monoEnv: 
  splashScreenBackgroundSourceLandscape: {fileID: 0}
  splashScreenBackgroundSourcePortrait: {fileID: 0}
  blurSplashScreenBackground: 1
  spritePackerPolicy: 
  webGLMemorySize: 16
  webGLExceptionSupport: 1
  webGLNameFilesAsHashes: 0
  webGLDataCaching: 1
  webGLDebugSymbols: 0
  webGLEmscriptenArgs: 
  webGLModulesDirectory: 
  webGLTemplate: APPLICATION:Default
  webGLAnalyzeBuildSize: 0
  webGLUseEmbeddedResources: 0
  webGLCompressionFormat: 1
  webGLWasmArithmeticExceptions: 0
  webGLLinkerTarget: 1
  webGLThreadsSupport: 0
  webGLDecompressionFallback: 0
  webGLPowerPreference: 2
  scriptingDefineSymbols:
    : UNITY_POST_PROCESSING_STACK_V2
    Android: UNITY_POST_PROCESSING_STACK_V2
    CloudRendering: UNITY_POST_PROCESSING_STACK_V2
    EmbeddedLinux: UNITY_POST_PROCESSING_STACK_V2
    GameCoreXboxOne: UNITY_POST_PROCESSING_STACK_V2
    Lumin: UNITY_POST_PROCESSING_STACK_V2
    Nintendo Switch: UNITY_POST_PROCESSING_STACK_V2
    PS4: UNITY_POST_PROCESSING_STACK_V2
    PS5: UNITY_POST_PROCESSING_STACK_V2
    Stadia: UNITY_POST_PROCESSING_STACK_V2
    Standalone: UNITY_POST_PROCESSING_STACK_V2
    WebGL: UNITY_POST_PROCESSING_STACK_V2
    Windows Store Apps: UNITY_POST_PROCESSING_STACK_V2
    XboxOne: UNITY_POST_PROCESSING_STACK_V2
    iPhone: UNITY_POST_PROCESSING_STACK_V2;UNITY_XR_ARKIT_LOADER_ENABLED
    tvOS: UNITY_POST_PROCESSING_STACK_V2
  additionalCompilerArguments: {}
  platformArchitecture:
    iPhone: 1
  scriptingBackend:
    Android: 1
    Standalone: 0
  il2cppCompilerConfiguration: {}
  managedStrippingLevel:
    Android: 3
    Standalone: 3
    Windows Store Apps: 2
    iPhone: 3
  incrementalIl2cppBuild: {}
  suppressCommonWarnings: 1
  allowUnsafeCode: 1
  useDeterministicCompilation: 1
  enableRoslynAnalyzers: 1
<<<<<<< HEAD
  selectedPlatform: 3
=======
  selectedPlatform: 0
>>>>>>> 14daa789
  additionalIl2CppArgs: 
  scriptingRuntimeVersion: 1
  gcIncremental: 1
  assemblyVersionValidation: 1
  gcWBarrierValidation: 0
  apiCompatibilityLevelPerPlatform:
    Standalone: 6
    iPhone: 6
  m_RenderingPath: 1
  m_MobileRenderingPath: 1
  metroPackageName: Template3D
  metroPackageVersion: 1.0.0.0
  metroCertificatePath: Assets\WSATestCertificate.pfx
  metroCertificatePassword: 
  metroCertificateSubject: edu.kit.isas
  metroCertificateIssuer: edu.kit.isas
  metroCertificateNotAfter: 00a41f3e347ada01
  metroApplicationDescription: Template_3D
  wsaImages: {}
  metroTileShortName: iviz
  metroTileShowName: 0
  metroMediumTileShowName: 0
  metroLargeTileShowName: 0
  metroWideTileShowName: 0
  metroSupportStreamingInstall: 0
  metroLastRequiredScene: 0
  metroDefaultTileSize: 1
  metroTileForegroundText: 2
  metroTileBackgroundColor: {r: 0.13333334, g: 0.17254902, b: 0.21568628, a: 0}
  metroSplashScreenBackgroundColor: {r: 0.12941177, g: 0.17254902, b: 0.21568628,
    a: 1}
  metroSplashScreenUseBackgroundColor: 0
  platformCapabilities:
    WindowsStoreApps:
      GazeInput: True
      SpatialPerception: True
      WebCam: True
  metroTargetDeviceFamilies: {}
  metroFTAName: 
  metroFTAFileTypes: []
  metroProtocolName: 
  vcxProjDefaultLanguage: 
  XboxOneProductId: 
  XboxOneUpdateKey: 
  XboxOneSandboxId: 
  XboxOneContentId: 
  XboxOneTitleId: 
  XboxOneSCId: 
  XboxOneGameOsOverridePath: 
  XboxOnePackagingOverridePath: 
  XboxOneAppManifestOverridePath: 
  XboxOneVersion: 1.0.0.0
  XboxOnePackageEncryption: 0
  XboxOnePackageUpdateGranularity: 2
  XboxOneDescription: 
  XboxOneLanguage:
  - enus
  XboxOneCapability: []
  XboxOneGameRating: {}
  XboxOneIsContentPackage: 0
  XboxOneEnhancedXboxCompatibilityMode: 0
  XboxOneEnableGPUVariability: 1
  XboxOneSockets: {}
  XboxOneSplashScreen: {fileID: 0}
  XboxOneAllowedProductIds: []
  XboxOnePersistentLocalStorageSize: 0
  XboxOneXTitleMemory: 8
  XboxOneOverrideIdentityName: 
  XboxOneOverrideIdentityPublisher: 
  vrEditorSettings: {}
  cloudServicesEnabled:
    UNet: 1
  luminIcon:
    m_Name: 
    m_ModelFolderPath: 
    m_PortalFolderPath: 
  luminCert:
    m_CertPath: 
    m_SignPackage: 1
  luminIsChannelApp: 0
  luminVersion:
    m_VersionCode: 1
    m_VersionName: 
  apiCompatibilityLevel: 6
  activeInputHandler: 2
  windowsGamepadBackendHint: 0
  cloudProjectId: 
  framebufferDepthMemorylessMode: 0
  qualitySettingsNames:
  - Low
  - Medium
  - High
  - Very High
  - Ultra
  projectName: 
  organizationId: 
  cloudEnabled: 0
  legacyClampBlendShapeWeights: 1
  playerDataPath: 
  forceSRGBBlit: 1
  virtualTexturingSupportEnabled: 0<|MERGE_RESOLUTION|>--- conflicted
+++ resolved
@@ -76,7 +76,7 @@
   androidFullscreenMode: 1
   defaultIsNativeResolution: 1
   macRetinaSupport: 1
-  runInBackground: 0
+  runInBackground: 1
   captureSingleScreen: 0
   muteOtherAudioSources: 0
   Prepare IOS For Recording: 0
@@ -612,10 +612,6 @@
   - {fileID: 0}
   - {fileID: 0}
   - {fileID: 0}
-<<<<<<< HEAD
-  - {fileID: 1682495346683887384, guid: 3a62d44fea27046dab86eb4a9323754b, type: 2}
-  - {fileID: 2723228294017807837, guid: 94756eb992ad50b46859cab179a85143, type: 2}
-=======
   - {fileID: 0}
   - {fileID: 0}
   - {fileID: 0}
@@ -628,7 +624,6 @@
   - {fileID: 4800000, guid: e7c77f6eaab324a819efdc13b8125a39, type: 3}
   - {fileID: 4876179174150614012, guid: 94756eb992ad50b46859cab179a85143, type: 2}
   - {fileID: 8422642450306884981, guid: 3a62d44fea27046dab86eb4a9323754b, type: 2}
->>>>>>> 14daa789
   metroInputSource: 0
   wsaTransparentSwapchain: 0
   m_HolographicPauseOnTrackingLoss: 1
@@ -1334,18 +1329,13 @@
   managedStrippingLevel:
     Android: 3
     Standalone: 3
-    Windows Store Apps: 2
     iPhone: 3
   incrementalIl2cppBuild: {}
   suppressCommonWarnings: 1
   allowUnsafeCode: 1
   useDeterministicCompilation: 1
   enableRoslynAnalyzers: 1
-<<<<<<< HEAD
-  selectedPlatform: 3
-=======
   selectedPlatform: 0
->>>>>>> 14daa789
   additionalIl2CppArgs: 
   scriptingRuntimeVersion: 1
   gcIncremental: 1
@@ -1362,7 +1352,7 @@
   metroCertificatePassword: 
   metroCertificateSubject: edu.kit.isas
   metroCertificateIssuer: edu.kit.isas
-  metroCertificateNotAfter: 00a41f3e347ada01
+  metroCertificateNotAfter: 001c53a7aa40d901
   metroApplicationDescription: Template_3D
   wsaImages: {}
   metroTileShortName: iviz
