--- conflicted
+++ resolved
@@ -14,165 +14,17 @@
   m_EditorClassIdentifier: 
   m_PixelRect:
     serializedVersion: 2
-    x: 4214
-    y: 326
-    width: 641
-    height: 603
-  m_ShowMode: 0
-  m_Title: Build Settings
-  m_RootView: {fileID: 5}
-  m_MinSize: {x: 640, y: 601}
-  m_MaxSize: {x: 4000, y: 4021}
-  m_Maximized: 0
---- !u!114 &2
-MonoBehaviour:
-  m_ObjectHideFlags: 52
-  m_CorrespondingSourceObject: {fileID: 0}
-  m_PrefabInstance: {fileID: 0}
-  m_PrefabAsset: {fileID: 0}
-  m_GameObject: {fileID: 0}
-  m_Enabled: 1
-  m_EditorHideFlags: 0
-  m_Script: {fileID: 12004, guid: 0000000000000000e000000000000000, type: 0}
-  m_Name: 
-  m_EditorClassIdentifier: 
-  m_PixelRect:
-    serializedVersion: 2
-    x: 3854
-    y: 198
-    width: 999
-    height: 658
-  m_ShowMode: 0
-  m_Title: Project Settings
-  m_RootView: {fileID: 7}
-  m_MinSize: {x: 310, y: 221}
-  m_MaxSize: {x: 4000, y: 4021}
-  m_Maximized: 0
---- !u!114 &3
-MonoBehaviour:
-  m_ObjectHideFlags: 52
-  m_CorrespondingSourceObject: {fileID: 0}
-  m_PrefabInstance: {fileID: 0}
-  m_PrefabAsset: {fileID: 0}
-  m_GameObject: {fileID: 0}
-  m_Enabled: 1
-  m_EditorHideFlags: 0
-  m_Script: {fileID: 12004, guid: 0000000000000000e000000000000000, type: 0}
-  m_Name: 
-  m_EditorClassIdentifier: 
-  m_PixelRect:
-    serializedVersion: 2
-    x: 1440
+    x: -1920
     y: 53
     width: 1920
-    height: 934
+    height: 1027
   m_ShowMode: 4
   m_Title: Game
-  m_RootView: {fileID: 8}
+  m_RootView: {fileID: 2}
   m_MinSize: {x: 875, y: 300}
   m_MaxSize: {x: 10000, y: 10000}
-  m_Maximized: 0
---- !u!114 &4
-MonoBehaviour:
-  m_ObjectHideFlags: 52
-  m_CorrespondingSourceObject: {fileID: 0}
-  m_PrefabInstance: {fileID: 0}
-  m_PrefabAsset: {fileID: 0}
-  m_GameObject: {fileID: 0}
-  m_Enabled: 1
-  m_EditorHideFlags: 0
-  m_Script: {fileID: 12006, guid: 0000000000000000e000000000000000, type: 0}
-  m_Name: BuildPlayerWindow
-  m_EditorClassIdentifier: 
-  m_Children: []
-  m_Position:
-    serializedVersion: 2
-    x: 0
-    y: 0
-    width: 641
-    height: 603
-  m_MinSize: {x: 640, y: 601}
-  m_MaxSize: {x: 4000, y: 4021}
-  m_ActualView: {fileID: 18}
-  m_Panes:
-  - {fileID: 18}
-  m_Selected: 0
-  m_LastSelected: 0
---- !u!114 &5
-MonoBehaviour:
-  m_ObjectHideFlags: 52
-  m_CorrespondingSourceObject: {fileID: 0}
-  m_PrefabInstance: {fileID: 0}
-  m_PrefabAsset: {fileID: 0}
-  m_GameObject: {fileID: 0}
-  m_Enabled: 1
-  m_EditorHideFlags: 0
-  m_Script: {fileID: 12010, guid: 0000000000000000e000000000000000, type: 0}
-  m_Name: 
-  m_EditorClassIdentifier: 
-  m_Children:
-  - {fileID: 4}
-  m_Position:
-    serializedVersion: 2
-    x: 0
-    y: 0
-    width: 641
-    height: 603
-  m_MinSize: {x: 640, y: 601}
-  m_MaxSize: {x: 4000, y: 4021}
-  vertical: 0
-  controlID: 5111
---- !u!114 &6
-MonoBehaviour:
-  m_ObjectHideFlags: 52
-  m_CorrespondingSourceObject: {fileID: 0}
-  m_PrefabInstance: {fileID: 0}
-  m_PrefabAsset: {fileID: 0}
-  m_GameObject: {fileID: 0}
-  m_Enabled: 1
-  m_EditorHideFlags: 0
-  m_Script: {fileID: 12006, guid: 0000000000000000e000000000000000, type: 0}
-  m_Name: ProjectSettingsWindow
-  m_EditorClassIdentifier: 
-  m_Children: []
-  m_Position:
-    serializedVersion: 2
-    x: 0
-    y: 0
-    width: 999
-    height: 658
-  m_MinSize: {x: 310, y: 221}
-  m_MaxSize: {x: 4000, y: 4021}
-  m_ActualView: {fileID: 19}
-  m_Panes:
-  - {fileID: 19}
-  m_Selected: 0
-  m_LastSelected: 0
---- !u!114 &7
-MonoBehaviour:
-  m_ObjectHideFlags: 52
-  m_CorrespondingSourceObject: {fileID: 0}
-  m_PrefabInstance: {fileID: 0}
-  m_PrefabAsset: {fileID: 0}
-  m_GameObject: {fileID: 0}
-  m_Enabled: 1
-  m_EditorHideFlags: 0
-  m_Script: {fileID: 12010, guid: 0000000000000000e000000000000000, type: 0}
-  m_Name: 
-  m_EditorClassIdentifier: 
-  m_Children:
-  - {fileID: 6}
-  m_Position:
-    serializedVersion: 2
-    x: 0
-    y: 0
-    width: 999
-    height: 658
-  m_MinSize: {x: 310, y: 221}
-  m_MaxSize: {x: 4000, y: 4021}
-  vertical: 0
-  controlID: 4454
---- !u!114 &8
+  m_Maximized: 1
+--- !u!114 &2
 MonoBehaviour:
   m_ObjectHideFlags: 52
   m_CorrespondingSourceObject: {fileID: 0}
@@ -185,22 +37,22 @@
   m_Name: 
   m_EditorClassIdentifier: 
   m_Children:
-  - {fileID: 9}
-  - {fileID: 11}
-  - {fileID: 10}
+  - {fileID: 3}
+  - {fileID: 5}
+  - {fileID: 4}
   m_Position:
     serializedVersion: 2
     x: 0
     y: 0
     width: 1920
-    height: 934
+    height: 1027
   m_MinSize: {x: 875, y: 300}
   m_MaxSize: {x: 10000, y: 10000}
   m_UseTopView: 1
   m_TopViewHeight: 30
   m_UseBottomView: 1
   m_BottomViewHeight: 20
---- !u!114 &9
+--- !u!114 &3
 MonoBehaviour:
   m_ObjectHideFlags: 52
   m_CorrespondingSourceObject: {fileID: 0}
@@ -222,7 +74,7 @@
   m_MinSize: {x: 0, y: 0}
   m_MaxSize: {x: 0, y: 0}
   m_LastLoadedLayoutName: 
---- !u!114 &10
+--- !u!114 &4
 MonoBehaviour:
   m_ObjectHideFlags: 52
   m_CorrespondingSourceObject: {fileID: 0}
@@ -238,12 +90,12 @@
   m_Position:
     serializedVersion: 2
     x: 0
-    y: 914
+    y: 1007
     width: 1920
     height: 20
   m_MinSize: {x: 0, y: 0}
   m_MaxSize: {x: 0, y: 0}
---- !u!114 &11
+--- !u!114 &5
 MonoBehaviour:
   m_ObjectHideFlags: 52
   m_CorrespondingSourceObject: {fileID: 0}
@@ -256,24 +108,19 @@
   m_Name: 
   m_EditorClassIdentifier: 
   m_Children:
-  - {fileID: 12}
-  - {fileID: 17}
+  - {fileID: 6}
+  - {fileID: 11}
   m_Position:
     serializedVersion: 2
     x: 0
     y: 30
     width: 1920
-    height: 884
+    height: 977
   m_MinSize: {x: 300, y: 200}
   m_MaxSize: {x: 24288, y: 16192}
   vertical: 0
-<<<<<<< HEAD
-  controlID: 76
---- !u!114 &12
-=======
   controlID: 72
 --- !u!114 &6
->>>>>>> fb4312da
 MonoBehaviour:
   m_ObjectHideFlags: 52
   m_CorrespondingSourceObject: {fileID: 0}
@@ -286,21 +133,12 @@
   m_Name: 
   m_EditorClassIdentifier: 
   m_Children:
-  - {fileID: 13}
-  - {fileID: 16}
+  - {fileID: 7}
+  - {fileID: 10}
   m_Position:
     serializedVersion: 2
     x: 0
     y: 0
-<<<<<<< HEAD
-    width: 1404
-    height: 884
-  m_MinSize: {x: 200, y: 200}
-  m_MaxSize: {x: 16192, y: 16192}
-  vertical: 1
-  controlID: 77
---- !u!114 &13
-=======
     width: 1415
     height: 977
   m_MinSize: {x: 200, y: 200}
@@ -308,7 +146,6 @@
   vertical: 1
   controlID: 82
 --- !u!114 &7
->>>>>>> fb4312da
 MonoBehaviour:
   m_ObjectHideFlags: 52
   m_CorrespondingSourceObject: {fileID: 0}
@@ -321,21 +158,12 @@
   m_Name: 
   m_EditorClassIdentifier: 
   m_Children:
-  - {fileID: 14}
-  - {fileID: 15}
+  - {fileID: 8}
+  - {fileID: 9}
   m_Position:
     serializedVersion: 2
     x: 0
     y: 0
-<<<<<<< HEAD
-    width: 1404
-    height: 672
-  m_MinSize: {x: 200, y: 100}
-  m_MaxSize: {x: 16192, y: 8096}
-  vertical: 0
-  controlID: 67
---- !u!114 &14
-=======
     width: 1415
     height: 620
   m_MinSize: {x: 200, y: 100}
@@ -343,7 +171,6 @@
   vertical: 0
   controlID: 83
 --- !u!114 &8
->>>>>>> fb4312da
 MonoBehaviour:
   m_ObjectHideFlags: 52
   m_CorrespondingSourceObject: {fileID: 0}
@@ -360,21 +187,16 @@
     serializedVersion: 2
     x: 0
     y: 0
-<<<<<<< HEAD
-    width: 448
-    height: 672
-=======
     width: 451
     height: 620
->>>>>>> fb4312da
   m_MinSize: {x: 201, y: 221}
   m_MaxSize: {x: 4001, y: 4021}
-  m_ActualView: {fileID: 22}
+  m_ActualView: {fileID: 14}
   m_Panes:
-  - {fileID: 22}
+  - {fileID: 14}
   m_Selected: 0
   m_LastSelected: 0
---- !u!114 &15
+--- !u!114 &9
 MonoBehaviour:
   m_ObjectHideFlags: 52
   m_CorrespondingSourceObject: {fileID: 0}
@@ -384,31 +206,25 @@
   m_Enabled: 1
   m_EditorHideFlags: 1
   m_Script: {fileID: 12006, guid: 0000000000000000e000000000000000, type: 0}
-  m_Name: GameView
+  m_Name: SceneView
   m_EditorClassIdentifier: 
   m_Children: []
   m_Position:
     serializedVersion: 2
     x: 451
     y: 0
-<<<<<<< HEAD
-    width: 956
-    height: 672
-  m_MinSize: {x: 202, y: 221}
-=======
     width: 964
     height: 620
   m_MinSize: {x: 102, y: 121}
->>>>>>> fb4312da
   m_MaxSize: {x: 4002, y: 4021}
-  m_ActualView: {fileID: 21}
+  m_ActualView: {fileID: 12}
   m_Panes:
-  - {fileID: 23}
-  - {fileID: 21}
-  - {fileID: 20}
-  m_Selected: 1
-  m_LastSelected: 0
---- !u!114 &16
+  - {fileID: 15}
+  - {fileID: 13}
+  - {fileID: 12}
+  m_Selected: 2
+  m_LastSelected: 1
+--- !u!114 &10
 MonoBehaviour:
   m_ObjectHideFlags: 52
   m_CorrespondingSourceObject: {fileID: 0}
@@ -424,28 +240,19 @@
   m_Position:
     serializedVersion: 2
     x: 0
-<<<<<<< HEAD
-    y: 672
-    width: 1404
-    height: 212
-  m_MinSize: {x: 101, y: 121}
-  m_MaxSize: {x: 4001, y: 4021}
-  m_ActualView: {fileID: 25}
-=======
     y: 620
     width: 1415
     height: 357
   m_MinSize: {x: 101, y: 121}
   m_MaxSize: {x: 4001, y: 4021}
   m_ActualView: {fileID: 17}
->>>>>>> fb4312da
   m_Panes:
-  - {fileID: 24}
-  - {fileID: 25}
-  - {fileID: 26}
+  - {fileID: 16}
+  - {fileID: 17}
+  - {fileID: 18}
   m_Selected: 1
   m_LastSelected: 0
---- !u!114 &17
+--- !u!114 &11
 MonoBehaviour:
   m_ObjectHideFlags: 52
   m_CorrespondingSourceObject: {fileID: 0}
@@ -460,15 +267,6 @@
   m_Children: []
   m_Position:
     serializedVersion: 2
-<<<<<<< HEAD
-    x: 1404
-    y: 0
-    width: 516
-    height: 884
-  m_MinSize: {x: 275, y: 50}
-  m_MaxSize: {x: 4000, y: 4000}
-  m_ActualView: {fileID: 27}
-=======
     x: 1415
     y: 0
     width: 505
@@ -476,118 +274,11 @@
   m_MinSize: {x: 276, y: 71}
   m_MaxSize: {x: 4001, y: 4021}
   m_ActualView: {fileID: 19}
->>>>>>> fb4312da
   m_Panes:
-  - {fileID: 27}
+  - {fileID: 19}
   m_Selected: 0
   m_LastSelected: 0
---- !u!114 &18
-MonoBehaviour:
-  m_ObjectHideFlags: 52
-  m_CorrespondingSourceObject: {fileID: 0}
-  m_PrefabInstance: {fileID: 0}
-  m_PrefabAsset: {fileID: 0}
-  m_GameObject: {fileID: 0}
-  m_Enabled: 1
-  m_EditorHideFlags: 0
-  m_Script: {fileID: 12043, guid: 0000000000000000e000000000000000, type: 0}
-  m_Name: 
-  m_EditorClassIdentifier: 
-  m_MinSize: {x: 640, y: 580}
-  m_MaxSize: {x: 4000, y: 4000}
-  m_TitleContent:
-    m_Text: Build Settings
-    m_Image: {fileID: 0}
-    m_Tooltip: 
-  m_Pos:
-    serializedVersion: 2
-    x: 4214
-    y: 326
-    width: 641
-    height: 582
-  m_ViewDataDictionary: {fileID: 0}
-  m_OverlayCanvas:
-    m_LastAppliedPresetName: Default
-    m_SaveData: []
-  m_TreeViewState:
-    scrollPos: {x: 0, y: 0}
-    m_SelectedIDs: 
-    m_LastClickedID: 0
-    m_ExpandedIDs: 
-    m_RenameOverlay:
-      m_UserAcceptedRename: 0
-      m_Name: 
-      m_OriginalName: 
-      m_EditFieldRect:
-        serializedVersion: 2
-        x: 0
-        y: 0
-        width: 0
-        height: 0
-      m_UserData: 0
-      m_IsWaitingForDelay: 0
-      m_IsRenaming: 0
-      m_OriginalEventType: 11
-      m_IsRenamingFilename: 0
-      m_ClientGUIView: {fileID: 0}
-    m_SearchString: 
---- !u!114 &19
-MonoBehaviour:
-  m_ObjectHideFlags: 52
-  m_CorrespondingSourceObject: {fileID: 0}
-  m_PrefabInstance: {fileID: 0}
-  m_PrefabAsset: {fileID: 0}
-  m_GameObject: {fileID: 0}
-  m_Enabled: 1
-  m_EditorHideFlags: 0
-  m_Script: {fileID: 13854, guid: 0000000000000000e000000000000000, type: 0}
-  m_Name: 
-  m_EditorClassIdentifier: 
-  m_MinSize: {x: 310, y: 200}
-  m_MaxSize: {x: 4000, y: 4000}
-  m_TitleContent:
-    m_Text: Project Settings
-    m_Image: {fileID: -5712115415447495865, guid: 0000000000000000d000000000000000,
-      type: 0}
-    m_Tooltip: 
-  m_Pos:
-    serializedVersion: 2
-    x: 3854
-    y: 198
-    width: 999
-    height: 637
-  m_ViewDataDictionary: {fileID: 0}
-  m_OverlayCanvas:
-    m_LastAppliedPresetName: Default
-    m_SaveData: []
-  m_PosLeft: {x: 0, y: 0}
-  m_PosRight: {x: 0, y: 0}
-  m_Scope: 1
-  m_SplitterFlex: 0.2
-  m_SearchText: 
-  m_TreeViewState:
-    scrollPos: {x: 0, y: 0}
-    m_SelectedIDs: d7dddea2
-    m_LastClickedID: -1562452521
-    m_ExpandedIDs: a01a5fa6000000004f0a7f2ec53aba5a
-    m_RenameOverlay:
-      m_UserAcceptedRename: 0
-      m_Name: 
-      m_OriginalName: 
-      m_EditFieldRect:
-        serializedVersion: 2
-        x: 0
-        y: 0
-        width: 0
-        height: 0
-      m_UserData: 0
-      m_IsWaitingForDelay: 0
-      m_IsRenaming: 0
-      m_OriginalEventType: 11
-      m_IsRenamingFilename: 0
-      m_ClientGUIView: {fileID: 0}
-    m_SearchString: 
---- !u!114 &20
+--- !u!114 &12
 MonoBehaviour:
   m_ObjectHideFlags: 52
   m_CorrespondingSourceObject: {fileID: 0}
@@ -608,17 +299,10 @@
     m_Tooltip: 
   m_Pos:
     serializedVersion: 2
-<<<<<<< HEAD
-    x: 1888
-    y: 83
-    width: 954
-    height: 651
-=======
     x: -1469
     y: 83
     width: 962
     height: 599
->>>>>>> fb4312da
   m_ViewDataDictionary: {fileID: 0}
   m_OverlayCanvas:
     m_LastAppliedPresetName: Default
@@ -810,8 +494,8 @@
       id: Scene View/Particles
       index: 10
       layout: 4
-  m_WindowGUID: c0715a939e0e041eaba190a56a6c40c3
-  m_Gizmos: 1
+  m_WindowGUID: 2568c0e3da133469986b5ce1b8bb8e43
+  m_Gizmos: 0
   m_OverrideSceneCullingMask: 6917529027641081856
   m_SceneIsLit: 0
   m_SceneLighting: 1
@@ -820,9 +504,9 @@
   m_PlayAudio: 0
   m_AudioPlay: 0
   m_Position:
-    m_Target: {x: 1230.0306, y: 1257.6417, z: -2.8231785}
+    m_Target: {x: 601.5442, y: 1935.6617, z: 18.96033}
     speed: 2
-    m_Value: {x: 1230.0306, y: 1257.6417, z: -2.8231785}
+    m_Value: {x: 601.5442, y: 1935.6617, z: 18.96033}
   m_RenderMode: 0
   m_CameraMode:
     drawMode: 0
@@ -839,7 +523,7 @@
     showImageEffects: 1
     showParticleSystems: 1
     showVisualEffectGraphs: 1
-    m_FxEnabled: 1
+    m_FxEnabled: 0
   m_Grid:
     xGrid:
       m_Fade:
@@ -873,9 +557,9 @@
     speed: 2
     m_Value: {x: 0, y: 0, z: 0, w: 1}
   m_Size:
-    m_Target: 190.23782
+    m_Target: 768.199
     speed: 2
-    m_Value: 190.23782
+    m_Value: 768.199
   m_Ortho:
     m_Target: 1
     speed: 2
@@ -893,14 +577,14 @@
     m_FarClip: 10000
     m_DynamicClip: 1
     m_OcclusionCulling: 0
-  m_LastSceneViewRotation: {x: 0.41923374, y: -0.30549058, z: 0.15226418, w: 0.84130293}
+  m_LastSceneViewRotation: {x: -0.08717229, y: 0.89959055, z: -0.21045254, w: -0.3726226}
   m_LastSceneViewOrtho: 0
   m_ReplacementShader: {fileID: 0}
   m_ReplacementString: 
   m_SceneVisActive: 1
   m_LastLockedObject: {fileID: 0}
   m_ViewIsLockedToObject: 0
---- !u!114 &21
+--- !u!114 &13
 MonoBehaviour:
   m_ObjectHideFlags: 52
   m_CorrespondingSourceObject: {fileID: 0}
@@ -921,17 +605,10 @@
     m_Tooltip: 
   m_Pos:
     serializedVersion: 2
-<<<<<<< HEAD
-    x: 1888
-    y: 83
-    width: 954
-    height: 651
-=======
     x: -1469
     y: 83
     width: 962
     height: 599
->>>>>>> fb4312da
   m_ViewDataDictionary: {fileID: 0}
   m_OverlayCanvas:
     m_LastAppliedPresetName: Default
@@ -944,7 +621,7 @@
   m_ShowGizmos: 0
   m_TargetDisplay: 0
   m_ClearColor: {r: 0, g: 0, b: 0, a: 0}
-  m_TargetSize: {x: 2048, y: 1536}
+  m_TargetSize: {x: 3840, y: 2160}
   m_TextureFilterMode: 0
   m_TextureHideFlags: 61
   m_RenderIMGUI: 1
@@ -959,10 +636,10 @@
     m_VRangeLocked: 0
     hZoomLockedByDefault: 0
     vZoomLockedByDefault: 0
-    m_HBaseRangeMin: -1024
-    m_HBaseRangeMax: 1024
-    m_VBaseRangeMin: -768
-    m_VBaseRangeMax: 768
+    m_HBaseRangeMin: -1920
+    m_HBaseRangeMax: 1920
+    m_VBaseRangeMin: -1080
+    m_VBaseRangeMax: 1080
     m_HAllowExceedBaseRangeMin: 1
     m_HAllowExceedBaseRangeMax: 1
     m_VAllowExceedBaseRangeMin: 1
@@ -971,7 +648,7 @@
     m_HSlider: 0
     m_VSlider: 0
     m_IgnoreScrollWheelUntilClicked: 0
-    m_EnableMouseInput: 1
+    m_EnableMouseInput: 0
     m_EnableSliderZoomHorizontal: 0
     m_EnableSliderZoomVertical: 0
     m_UniformScale: 1
@@ -980,32 +657,16 @@
       serializedVersion: 2
       x: 0
       y: 21
-<<<<<<< HEAD
-      width: 954
-      height: 630
-    m_Scale: {x: 0.41015625, y: 0.41015625}
-    m_Translation: {x: 477, y: 315}
-=======
       width: 962
       height: 578
     m_Scale: {x: 0.25052083, y: 0.25052083}
     m_Translation: {x: 481, y: 289}
->>>>>>> fb4312da
     m_MarginLeft: 0
     m_MarginRight: 0
     m_MarginTop: 0
     m_MarginBottom: 0
     m_LastShownAreaInsideMargins:
       serializedVersion: 2
-<<<<<<< HEAD
-      x: -1162.9714
-      y: -768
-      width: 2325.9429
-      height: 1536
-    m_MinimalGUI: 1
-  m_defaultScale: 0.41015625
-  m_LastWindowPixelSize: {x: 954, y: 651}
-=======
       x: -1920
       y: -1153.5967
       width: 3840
@@ -1013,13 +674,12 @@
     m_MinimalGUI: 1
   m_defaultScale: 0.25052083
   m_LastWindowPixelSize: {x: 962, y: 599}
->>>>>>> fb4312da
   m_ClearInEditMode: 1
   m_NoCameraWarning: 1
   m_LowResolutionForAspectRatios: 01000100000100000100
   m_XRRenderMode: 0
   m_RenderTexture: {fileID: 0}
---- !u!114 &22
+--- !u!114 &14
 MonoBehaviour:
   m_ObjectHideFlags: 52
   m_CorrespondingSourceObject: {fileID: 0}
@@ -1040,15 +700,10 @@
     m_Tooltip: 
   m_Pos:
     serializedVersion: 2
-    x: 1440
+    x: -1920
     y: 83
-<<<<<<< HEAD
-    width: 447
-    height: 651
-=======
     width: 450
     height: 599
->>>>>>> fb4312da
   m_ViewDataDictionary: {fileID: 0}
   m_OverlayCanvas:
     m_LastAppliedPresetName: Default
@@ -1056,15 +711,9 @@
   m_SceneHierarchy:
     m_TreeViewState:
       scrollPos: {x: 0, y: 0}
-<<<<<<< HEAD
-      m_SelectedIDs: 18660000
-      m_LastClickedID: 26136
-      m_ExpandedIDs: fe88f6ff8a8cf6ff8e8cf6ff968cf6ff9a8cf6ff2a8df6ff868df6ff9a8df6ff9e8df6ffc693f6ff4295f6ff3896f6ffd099f6ff009af6ff58edf6ff04eff6ff08eff6ff10eff6ff34f4f6ff38f4f6ff3cf4f6ff40f4f6ffc0f4f6ffc4f4f6fff8f5f6ff98f6f6ff9cf6f6ffa0f6f6ffa4f6f6ffa8f6f6ff28f7f6ff2cf7f6ff60f8f6ff00f9f6ffd403f7ff8e08f7ff8409f7ff1c0df7ff4c0df7ff8a42f7ff8043f7ff1847f7ff4847f7ffbe39fbffe439fbfffefafffffa6200005a63000094630000b86400005a660000b6660000
-=======
       m_SelectedIDs: 
       m_LastClickedID: 0
       m_ExpandedIDs: 40b4ffffb2b4ffffb6b4ffffbeb4ffffc2b4ffff08b8ffff0cb8ffff58b8ffff5cb8ffff60b8ffff64b8ffff6cb8ffff74b8ffff78b8ffffc8b8ffffccb8ffffd0b8ffffd4b8ffffd8b8ffffdcb8ffffe0b8ffffe6beffff7ec0ffff74c1ffff0cc5ffff3cc5ffffcefaffffe8650000
->>>>>>> fb4312da
       m_RenameOverlay:
         m_UserAcceptedRename: 0
         m_Name: 
@@ -1080,7 +729,7 @@
         m_IsRenaming: 0
         m_OriginalEventType: 11
         m_IsRenamingFilename: 0
-        m_ClientGUIView: {fileID: 0}
+        m_ClientGUIView: {fileID: 8}
       m_SearchString: 
     m_ExpandedScenes: []
     m_CurrenRootInstanceID: 0
@@ -1088,7 +737,7 @@
       m_IsLocked: 0
     m_CurrentSortingName: TransformSorting
   m_WindowGUID: e858d7f82ec09694c833bbef81c83b88
---- !u!114 &23
+--- !u!114 &15
 MonoBehaviour:
   m_ObjectHideFlags: 52
   m_CorrespondingSourceObject: {fileID: 0}
@@ -1109,17 +758,10 @@
     m_Tooltip: 
   m_Pos:
     serializedVersion: 2
-<<<<<<< HEAD
-    x: 1888
-    y: 83
-    width: 954
-    height: 651
-=======
     x: -1469
     y: 83
     width: 962
     height: 599
->>>>>>> fb4312da
   m_ViewDataDictionary: {fileID: 0}
   m_OverlayCanvas:
     m_LastAppliedPresetName: Default
@@ -1321,15 +963,9 @@
   m_PlayAudio: 0
   m_AudioPlay: 0
   m_Position:
-<<<<<<< HEAD
-    m_Target: {x: 6.3850904, y: -5.4507213, z: 3.6712785}
-    speed: 2
-    m_Value: {x: 6.3850904, y: -5.4507213, z: 3.6712785}
-=======
     m_Target: {x: 4.388017, y: 4.2443132, z: 4.5004272}
     speed: 2
     m_Value: {x: 4.388017, y: 4.2443132, z: 4.5004272}
->>>>>>> fb4312da
   m_RenderMode: 0
   m_CameraMode:
     drawMode: 0
@@ -1346,7 +982,7 @@
     showImageEffects: 1
     showParticleSystems: 1
     showVisualEffectGraphs: 1
-    m_FxEnabled: 1
+    m_FxEnabled: 0
   m_Grid:
     xGrid:
       m_Fade:
@@ -1376,26 +1012,20 @@
     m_GridAxis: 1
     m_gridOpacity: 0.5
   m_Rotation:
-<<<<<<< HEAD
-    m_Target: {x: 0.26528028, y: 0.38733864, z: -0.11737424, w: 0.8751433}
-    speed: 2
-    m_Value: {x: 0.26527268, y: 0.38732755, z: -0.11737088, w: 0.87511826}
-=======
     m_Target: {x: -0.11194907, y: 0.8451174, z: -0.195037, w: -0.48509857}
     speed: 2
     m_Value: {x: -0.111942574, y: 0.84506834, z: -0.19502568, w: -0.4850704}
->>>>>>> fb4312da
   m_Size:
-    m_Target: 10
+    m_Target: 0.112866774
     speed: 2
-    m_Value: 0.17618273
+    m_Value: 0.112866774
   m_Ortho:
     m_Target: 0
     speed: 2
     m_Value: 0
   m_CameraSettings:
-    m_Speed: 0.9741557
-    m_SpeedNormalized: 0.48450038
+    m_Speed: 0.97216576
+    m_SpeedNormalized: 0.4835004
     m_SpeedMin: 0.01
     m_SpeedMax: 2
     m_EasingEnabled: 1
@@ -1413,7 +1043,7 @@
   m_SceneVisActive: 1
   m_LastLockedObject: {fileID: 0}
   m_ViewIsLockedToObject: 0
---- !u!114 &24
+--- !u!114 &16
 MonoBehaviour:
   m_ObjectHideFlags: 52
   m_CorrespondingSourceObject: {fileID: 0}
@@ -1434,17 +1064,10 @@
     m_Tooltip: 
   m_Pos:
     serializedVersion: 2
-<<<<<<< HEAD
-    x: 1440
-    y: 755
-    width: 1403
-    height: 191
-=======
     x: -1920
     y: 703
     width: 1414
     height: 336
->>>>>>> fb4312da
   m_ViewDataDictionary: {fileID: 0}
   m_OverlayCanvas:
     m_LastAppliedPresetName: Default
@@ -1462,37 +1085,22 @@
     m_SkipHidden: 0
     m_SearchArea: 1
     m_Folders:
-<<<<<<< HEAD
-    - Assets/Internal/Displays
-=======
     - Assets/Internal/Displays/Dialogs
->>>>>>> fb4312da
     m_Globs: []
     m_OriginalText: 
   m_ViewMode: 1
   m_StartGridSize: 64
   m_LastFolders:
-<<<<<<< HEAD
-  - Assets/Internal/Displays
-=======
   - Assets/Internal/Displays/Dialogs
->>>>>>> fb4312da
   m_LastFoldersGridSize: -1
   m_LastProjectPath: /Users/akzeac/Documents/iviz/iviz
   m_LockTracker:
     m_IsLocked: 0
   m_FolderTreeState:
-<<<<<<< HEAD
-    scrollPos: {x: 0, y: 560.00073}
-    m_SelectedIDs: 84770000
-    m_LastClickedID: 30596
-    m_ExpandedIDs: 0000000080770000827700008477000086770000887700008a7700008c7700008e7700009077000092770000947700009677000000ca9a3b
-=======
     scrollPos: {x: 0, y: 300.1004}
     m_SelectedIDs: a8c20000
     m_LastClickedID: 49832
     m_ExpandedIDs: 00000000127700001477000016770000187700001a7700001c7700001e7700002077000022770000247700002677000028770000
->>>>>>> fb4312da
     m_RenameOverlay:
       m_UserAcceptedRename: 0
       m_Name: 
@@ -1508,7 +1116,7 @@
       m_IsRenaming: 0
       m_OriginalEventType: 11
       m_IsRenamingFilename: 1
-      m_ClientGUIView: {fileID: 16}
+      m_ClientGUIView: {fileID: 10}
     m_SearchString: 
     m_CreateAssetUtility:
       m_EndAction: {fileID: 0}
@@ -1520,11 +1128,7 @@
     scrollPos: {x: 0, y: 0}
     m_SelectedIDs: 
     m_LastClickedID: 0
-<<<<<<< HEAD
-    m_ExpandedIDs: 0000000080770000827700008477000086770000887700008a7700008c7700008e77000090770000927700009477000096770000
-=======
     m_ExpandedIDs: 00000000127700001477000016770000187700001a7700001c7700001e7700002077000022770000247700002677000028770000
->>>>>>> fb4312da
     m_RenameOverlay:
       m_UserAcceptedRename: 0
       m_Name: 
@@ -1549,13 +1153,8 @@
       m_Icon: {fileID: 0}
       m_ResourceFile: 
   m_ListAreaState:
-<<<<<<< HEAD
-    m_SelectedInstanceIDs: f4eef6ff
-    m_LastClickedInstanceID: -594188
-=======
     m_SelectedInstanceIDs: 
     m_LastClickedInstanceID: 0
->>>>>>> fb4312da
     m_HadKeyboardFocusLastEvent: 1
     m_ExpandedInstanceIDs: c62300008e7c0000be0a0400e60a0400e60b010030680000dc3a010010f901007255010060f90100126e000086670000da490100066c010088cb000096cb000000000000e60200002e72000048020000
     m_RenameOverlay:
@@ -1573,7 +1172,7 @@
       m_IsRenaming: 0
       m_OriginalEventType: 11
       m_IsRenamingFilename: 1
-      m_ClientGUIView: {fileID: 16}
+      m_ClientGUIView: {fileID: 10}
     m_CreateAssetUtility:
       m_EndAction: {fileID: 0}
       m_InstanceID: 0
@@ -1585,7 +1184,7 @@
     m_GridSize: 64
   m_SkipHiddenPackages: 0
   m_DirectoriesAreaWidth: 250
---- !u!114 &25
+--- !u!114 &17
 MonoBehaviour:
   m_ObjectHideFlags: 52
   m_CorrespondingSourceObject: {fileID: 0}
@@ -1606,22 +1205,15 @@
     m_Tooltip: 
   m_Pos:
     serializedVersion: 2
-<<<<<<< HEAD
-    x: 1440
-    y: 755
-    width: 1403
-    height: 191
-=======
     x: -1920
     y: 703
     width: 1414
     height: 336
->>>>>>> fb4312da
   m_ViewDataDictionary: {fileID: 0}
   m_OverlayCanvas:
     m_LastAppliedPresetName: Default
     m_SaveData: []
---- !u!114 &26
+--- !u!114 &18
 MonoBehaviour:
   m_ObjectHideFlags: 52
   m_CorrespondingSourceObject: {fileID: 0}
@@ -1680,7 +1272,7 @@
         m_Identifier: UnityEditorInternal.Profiling.CPUProfilerModule, UnityEditor.CoreModule,
           Version=0.0.0.0, Culture=neutral, PublicKeyToken=null
         m_PaneScroll: {x: 0, y: 0}
-        m_ViewType: 1
+        m_ViewType: 2
         updateViewLive: 0
         m_CurrentFrameIndex: -1
         m_HierarchyOverruledThreadFromSelection: 0
@@ -2643,7 +2235,7 @@
       data:
         m_SortAscending: 0
         m_SortedColumn: -1
---- !u!114 &27
+--- !u!114 &19
 MonoBehaviour:
   m_ObjectHideFlags: 52
   m_CorrespondingSourceObject: {fileID: 0}
@@ -2664,17 +2256,10 @@
     m_Tooltip: 
   m_Pos:
     serializedVersion: 2
-<<<<<<< HEAD
-    x: 2844
-    y: 83
-    width: 515
-    height: 863
-=======
     x: -505
     y: 83
     width: 504
     height: 956
->>>>>>> fb4312da
   m_ViewDataDictionary: {fileID: 0}
   m_OverlayCanvas:
     m_LastAppliedPresetName: Default
