--- conflicted
+++ resolved
@@ -14,9 +14,6 @@
   m_EditorClassIdentifier: 
   m_PixelRect:
     serializedVersion: 2
-<<<<<<< HEAD
-    x: -1920
-=======
     x: 3847
     y: 308
     width: 1261
@@ -42,19 +39,10 @@
   m_PixelRect:
     serializedVersion: 2
     x: 3360
->>>>>>> d010cb21
     y: 53
     width: 1920
     height: 933
   m_ShowMode: 4
-<<<<<<< HEAD
-  m_Title: Hierarchy
-  m_RootView: {fileID: 2}
-  m_MinSize: {x: 875, y: 300}
-  m_MaxSize: {x: 10000, y: 10000}
-  m_Maximized: 1
---- !u!114 &2
-=======
   m_Title: Console
   m_RootView: {fileID: 5}
   m_MinSize: {x: 875, y: 300}
@@ -111,7 +99,6 @@
   vertical: 0
   controlID: 103
 --- !u!114 &5
->>>>>>> d010cb21
 MonoBehaviour:
   m_ObjectHideFlags: 52
   m_CorrespondingSourceObject: {fileID: 0}
@@ -124,15 +111,9 @@
   m_Name: 
   m_EditorClassIdentifier: 
   m_Children:
-<<<<<<< HEAD
-  - {fileID: 3}
-  - {fileID: 5}
-  - {fileID: 4}
-=======
   - {fileID: 6}
   - {fileID: 8}
   - {fileID: 7}
->>>>>>> d010cb21
   m_Position:
     serializedVersion: 2
     x: 0
@@ -145,11 +126,7 @@
   m_TopViewHeight: 30
   m_UseBottomView: 1
   m_BottomViewHeight: 20
-<<<<<<< HEAD
---- !u!114 &3
-=======
 --- !u!114 &6
->>>>>>> d010cb21
 MonoBehaviour:
   m_ObjectHideFlags: 52
   m_CorrespondingSourceObject: {fileID: 0}
@@ -171,11 +148,7 @@
   m_MinSize: {x: 0, y: 0}
   m_MaxSize: {x: 0, y: 0}
   m_LastLoadedLayoutName: 
-<<<<<<< HEAD
---- !u!114 &4
-=======
 --- !u!114 &7
->>>>>>> d010cb21
 MonoBehaviour:
   m_ObjectHideFlags: 52
   m_CorrespondingSourceObject: {fileID: 0}
@@ -196,11 +169,7 @@
     height: 20
   m_MinSize: {x: 0, y: 0}
   m_MaxSize: {x: 0, y: 0}
-<<<<<<< HEAD
---- !u!114 &5
-=======
 --- !u!114 &8
->>>>>>> d010cb21
 MonoBehaviour:
   m_ObjectHideFlags: 52
   m_CorrespondingSourceObject: {fileID: 0}
@@ -213,13 +182,8 @@
   m_Name: 
   m_EditorClassIdentifier: 
   m_Children:
-<<<<<<< HEAD
-  - {fileID: 6}
-  - {fileID: 11}
-=======
   - {fileID: 9}
   - {fileID: 14}
->>>>>>> d010cb21
   m_Position:
     serializedVersion: 2
     x: 0
@@ -229,13 +193,8 @@
   m_MinSize: {x: 300, y: 200}
   m_MaxSize: {x: 24288, y: 16192}
   vertical: 0
-<<<<<<< HEAD
-  controlID: 56
---- !u!114 &6
-=======
   controlID: 33
 --- !u!114 &9
->>>>>>> d010cb21
 MonoBehaviour:
   m_ObjectHideFlags: 52
   m_CorrespondingSourceObject: {fileID: 0}
@@ -248,13 +207,8 @@
   m_Name: 
   m_EditorClassIdentifier: 
   m_Children:
-<<<<<<< HEAD
-  - {fileID: 7}
-  - {fileID: 10}
-=======
   - {fileID: 10}
   - {fileID: 13}
->>>>>>> d010cb21
   m_Position:
     serializedVersion: 2
     x: 0
@@ -264,13 +218,8 @@
   m_MinSize: {x: 200, y: 200}
   m_MaxSize: {x: 16192, y: 16192}
   vertical: 1
-<<<<<<< HEAD
-  controlID: 57
---- !u!114 &7
-=======
   controlID: 34
 --- !u!114 &10
->>>>>>> d010cb21
 MonoBehaviour:
   m_ObjectHideFlags: 52
   m_CorrespondingSourceObject: {fileID: 0}
@@ -283,13 +232,8 @@
   m_Name: 
   m_EditorClassIdentifier: 
   m_Children:
-<<<<<<< HEAD
-  - {fileID: 8}
-  - {fileID: 9}
-=======
   - {fileID: 11}
   - {fileID: 12}
->>>>>>> d010cb21
   m_Position:
     serializedVersion: 2
     x: 0
@@ -299,13 +243,8 @@
   m_MinSize: {x: 200, y: 100}
   m_MaxSize: {x: 16192, y: 8096}
   vertical: 0
-<<<<<<< HEAD
-  controlID: 58
---- !u!114 &8
-=======
   controlID: 80
 --- !u!114 &11
->>>>>>> d010cb21
 MonoBehaviour:
   m_ObjectHideFlags: 52
   m_CorrespondingSourceObject: {fileID: 0}
@@ -326,21 +265,12 @@
     height: 496
   m_MinSize: {x: 201, y: 221}
   m_MaxSize: {x: 4001, y: 4021}
-<<<<<<< HEAD
-  m_ActualView: {fileID: 13}
-  m_Panes:
-  - {fileID: 13}
-  m_Selected: 0
-  m_LastSelected: 0
---- !u!114 &9
-=======
   m_ActualView: {fileID: 17}
   m_Panes:
   - {fileID: 17}
   m_Selected: 0
   m_LastSelected: 0
 --- !u!114 &12
->>>>>>> d010cb21
 MonoBehaviour:
   m_ObjectHideFlags: 52
   m_CorrespondingSourceObject: {fileID: 0}
@@ -357,20 +287,6 @@
     serializedVersion: 2
     x: 480
     y: 0
-<<<<<<< HEAD
-    width: 947
-    height: 549
-  m_MinSize: {x: 202, y: 221}
-  m_MaxSize: {x: 4002, y: 4021}
-  m_ActualView: {fileID: 16}
-  m_Panes:
-  - {fileID: 14}
-  - {fileID: 15}
-  - {fileID: 16}
-  m_Selected: 2
-  m_LastSelected: 0
---- !u!114 &10
-=======
     width: 480
     height: 496
   m_MinSize: {x: 100, y: 100}
@@ -383,7 +299,6 @@
   m_Selected: 0
   m_LastSelected: 2
 --- !u!114 &13
->>>>>>> d010cb21
 MonoBehaviour:
   m_ObjectHideFlags: 52
   m_CorrespondingSourceObject: {fileID: 0}
@@ -399,21 +314,6 @@
   m_Position:
     serializedVersion: 2
     x: 0
-<<<<<<< HEAD
-    y: 549
-    width: 1390
-    height: 428
-  m_MinSize: {x: 100, y: 100}
-  m_MaxSize: {x: 4000, y: 4000}
-  m_ActualView: {fileID: 17}
-  m_Panes:
-  - {fileID: 12}
-  - {fileID: 17}
-  - {fileID: 18}
-  m_Selected: 1
-  m_LastSelected: 2
---- !u!114 &11
-=======
     y: 496
     width: 960
     height: 387
@@ -427,7 +327,6 @@
   m_Selected: 1
   m_LastSelected: 0
 --- !u!114 &14
->>>>>>> d010cb21
 MonoBehaviour:
   m_ObjectHideFlags: 52
   m_CorrespondingSourceObject: {fileID: 0}
@@ -448,14 +347,6 @@
     height: 883
   m_MinSize: {x: 276, y: 71}
   m_MaxSize: {x: 4001, y: 4021}
-<<<<<<< HEAD
-  m_ActualView: {fileID: 19}
-  m_Panes:
-  - {fileID: 19}
-  m_Selected: 0
-  m_LastSelected: 0
---- !u!114 &12
-=======
   m_ActualView: {fileID: 23}
   m_Panes:
   - {fileID: 23}
@@ -499,7 +390,6 @@
   _scrollPos: {x: 0, y: 0}
   _selectedItem: Iviz.Core.HashCalculator.Xx32Hash.Hash32Job2 - (IJob)
 --- !u!114 &16
->>>>>>> d010cb21
 MonoBehaviour:
   m_ObjectHideFlags: 52
   m_CorrespondingSourceObject: {fileID: 0}
@@ -553,17 +443,10 @@
   m_LockTracker:
     m_IsLocked: 0
   m_FolderTreeState:
-<<<<<<< HEAD
-    scrollPos: {x: 0, y: 524.91345}
-    m_SelectedIDs: f4a30000
-    m_LastClickedID: 41972
-    m_ExpandedIDs: 00000000e4a20000e6a20000e8a20000eaa20000eca20000eea20000
-=======
     scrollPos: {x: 0, y: 686.99805}
     m_SelectedIDs: 9e470100
     m_LastClickedID: 83870
     m_ExpandedIDs: 0000000092a3000094a3000096a3000098a300009aa300009ca300009ea30000
->>>>>>> d010cb21
     m_RenameOverlay:
       m_UserAcceptedRename: 0
       m_Name: 
@@ -579,11 +462,7 @@
       m_IsRenaming: 0
       m_OriginalEventType: 11
       m_IsRenamingFilename: 1
-<<<<<<< HEAD
-      m_ClientGUIView: {fileID: 10}
-=======
       m_ClientGUIView: {fileID: 13}
->>>>>>> d010cb21
     m_SearchString: 
     m_CreateAssetUtility:
       m_EndAction: {fileID: 0}
@@ -595,7 +474,7 @@
     scrollPos: {x: 0, y: 0}
     m_SelectedIDs: 
     m_LastClickedID: 0
-    m_ExpandedIDs: 00000000e4a20000e6a20000e8a20000eaa20000eca20000eea20000
+    m_ExpandedIDs: 0000000092a3000094a3000096a3000098a300009aa300009ca300009ea30000
     m_RenameOverlay:
       m_UserAcceptedRename: 0
       m_Name: 
@@ -639,11 +518,7 @@
       m_IsRenaming: 0
       m_OriginalEventType: 11
       m_IsRenamingFilename: 1
-<<<<<<< HEAD
-      m_ClientGUIView: {fileID: 10}
-=======
       m_ClientGUIView: {fileID: 13}
->>>>>>> d010cb21
     m_CreateAssetUtility:
       m_EndAction: {fileID: 0}
       m_InstanceID: 0
@@ -655,11 +530,7 @@
     m_GridSize: 64
   m_SkipHiddenPackages: 0
   m_DirectoriesAreaWidth: 250
-<<<<<<< HEAD
---- !u!114 &13
-=======
 --- !u!114 &17
->>>>>>> d010cb21
 MonoBehaviour:
   m_ObjectHideFlags: 52
   m_CorrespondingSourceObject: {fileID: 0}
@@ -680,11 +551,7 @@
     m_Tooltip: 
   m_Pos:
     serializedVersion: 2
-<<<<<<< HEAD
-    x: -1920
-=======
     x: 3360
->>>>>>> d010cb21
     y: 83
     width: 479
     height: 475
@@ -697,11 +564,7 @@
       scrollPos: {x: 0, y: 0}
       m_SelectedIDs: 
       m_LastClickedID: 0
-<<<<<<< HEAD
-      m_ExpandedIDs: 0efbffff
-=======
       m_ExpandedIDs: 10fbffff
->>>>>>> d010cb21
       m_RenameOverlay:
         m_UserAcceptedRename: 0
         m_Name: 
@@ -717,11 +580,7 @@
         m_IsRenaming: 0
         m_OriginalEventType: 11
         m_IsRenamingFilename: 0
-<<<<<<< HEAD
-        m_ClientGUIView: {fileID: 8}
-=======
         m_ClientGUIView: {fileID: 11}
->>>>>>> d010cb21
       m_SearchString: 
     m_ExpandedScenes: []
     m_CurrenRootInstanceID: 0
@@ -729,11 +588,7 @@
       m_IsLocked: 0
     m_CurrentSortingName: TransformSorting
   m_WindowGUID: e858d7f82ec09694c833bbef81c83b88
-<<<<<<< HEAD
---- !u!114 &14
-=======
 --- !u!114 &18
->>>>>>> d010cb21
 MonoBehaviour:
   m_ObjectHideFlags: 52
   m_CorrespondingSourceObject: {fileID: 0}
@@ -959,15 +814,9 @@
   m_PlayAudio: 0
   m_AudioPlay: 0
   m_Position:
-<<<<<<< HEAD
-    m_Target: {x: 761.556, y: 352.14285, z: -8.127951}
-    speed: 2
-    m_Value: {x: 761.556, y: 352.14285, z: -8.127951}
-=======
     m_Target: {x: 976.5457, y: 328.26605, z: -4.1214585}
     speed: 2
     m_Value: {x: 976.5457, y: 328.26605, z: -4.1214585}
->>>>>>> d010cb21
   m_RenderMode: 0
   m_CameraMode:
     drawMode: 0
@@ -1018,15 +867,9 @@
     speed: 2
     m_Value: {x: 0, y: 0, z: 0, w: 1}
   m_Size:
-<<<<<<< HEAD
-    m_Target: 94.35723
-    speed: 2
-    m_Value: 94.35723
-=======
     m_Target: 373.09973
     speed: 2
     m_Value: 373.09973
->>>>>>> d010cb21
   m_Ortho:
     m_Target: 1
     speed: 2
@@ -1051,11 +894,7 @@
   m_SceneVisActive: 1
   m_LastLockedObject: {fileID: 0}
   m_ViewIsLockedToObject: 0
-<<<<<<< HEAD
---- !u!114 &15
-=======
 --- !u!114 &19
->>>>>>> d010cb21
 MonoBehaviour:
   m_ObjectHideFlags: 52
   m_CorrespondingSourceObject: {fileID: 0}
@@ -1281,15 +1120,9 @@
   m_PlayAudio: 0
   m_AudioPlay: 0
   m_Position:
-<<<<<<< HEAD
-    m_Target: {x: 5.496214, y: 3.1708128, z: 45.002872}
-    speed: 2
-    m_Value: {x: 5.496214, y: 3.1708128, z: 45.002872}
-=======
     m_Target: {x: -3.1265557, y: 2.349259, z: 1.051152}
     speed: 2
     m_Value: {x: -3.1265557, y: 2.349259, z: 1.051152}
->>>>>>> d010cb21
   m_RenderMode: 0
   m_CameraMode:
     drawMode: 0
@@ -1306,7 +1139,7 @@
     showImageEffects: 1
     showParticleSystems: 1
     showVisualEffectGraphs: 1
-    m_FxEnabled: 0
+    m_FxEnabled: 1
   m_Grid:
     xGrid:
       m_Fade:
@@ -1336,15 +1169,6 @@
     m_GridAxis: 1
     m_gridOpacity: 0.5
   m_Rotation:
-<<<<<<< HEAD
-    m_Target: {x: -0.04541099, y: 0.95452124, z: -0.21577117, w: -0.20104848}
-    speed: 2
-    m_Value: {x: -0.04540757, y: 0.95444936, z: -0.21575491, w: -0.20103334}
-  m_Size:
-    m_Target: 2.209369
-    speed: 2
-    m_Value: 2.209369
-=======
     m_Target: {x: 0.22649783, y: 0.6465103, z: -0.20975165, w: 0.6977465}
     speed: 2
     m_Value: {x: 0.22648393, y: 0.6464706, z: -0.20973878, w: 0.69770366}
@@ -1352,7 +1176,6 @@
     m_Target: 0.0011002064
     speed: 2
     m_Value: 0.0011002064
->>>>>>> d010cb21
   m_Ortho:
     m_Target: 0
     speed: 2
@@ -1377,11 +1200,7 @@
   m_SceneVisActive: 1
   m_LastLockedObject: {fileID: 0}
   m_ViewIsLockedToObject: 0
-<<<<<<< HEAD
---- !u!114 &16
-=======
 --- !u!114 &20
->>>>>>> d010cb21
 MonoBehaviour:
   m_ObjectHideFlags: 52
   m_CorrespondingSourceObject: {fileID: 0}
@@ -1402,11 +1221,7 @@
     m_Tooltip: 
   m_Pos:
     serializedVersion: 2
-<<<<<<< HEAD
-    x: -1477
-=======
     x: 1886
->>>>>>> d010cb21
     y: 83
     width: 950
     height: 528
@@ -1480,11 +1295,7 @@
   m_LowResolutionForAspectRatios: 01000100000100000100
   m_XRRenderMode: 0
   m_RenderTexture: {fileID: 0}
-<<<<<<< HEAD
---- !u!114 &17
-=======
 --- !u!114 &21
->>>>>>> d010cb21
 MonoBehaviour:
   m_ObjectHideFlags: 52
   m_CorrespondingSourceObject: {fileID: 0}
@@ -1505,26 +1316,15 @@
     m_Tooltip: 
   m_Pos:
     serializedVersion: 2
-<<<<<<< HEAD
-    x: -1920
-    y: 632
-    width: 1389
-    height: 407
-=======
     x: 3360
     y: 579
     width: 959
     height: 366
->>>>>>> d010cb21
   m_ViewDataDictionary: {fileID: 0}
   m_OverlayCanvas:
     m_LastAppliedPresetName: Default
     m_SaveData: []
-<<<<<<< HEAD
---- !u!114 &18
-=======
 --- !u!114 &22
->>>>>>> d010cb21
 MonoBehaviour:
   m_ObjectHideFlags: 52
   m_CorrespondingSourceObject: {fileID: 0}
@@ -1545,7 +1345,7 @@
     m_Tooltip: 
   m_Pos:
     serializedVersion: 2
-    x: -1920
+    x: 1440
     y: 632
     width: 1397
     height: 407
@@ -2546,11 +2346,7 @@
       data:
         m_SortAscending: 0
         m_SortedColumn: -1
-<<<<<<< HEAD
---- !u!114 &19
-=======
 --- !u!114 &23
->>>>>>> d010cb21
 MonoBehaviour:
   m_ObjectHideFlags: 52
   m_CorrespondingSourceObject: {fileID: 0}
@@ -2571,11 +2367,7 @@
     m_Tooltip: 
   m_Pos:
     serializedVersion: 2
-<<<<<<< HEAD
-    x: -530
-=======
     x: 4320
->>>>>>> d010cb21
     y: 83
     width: 959
     height: 862
