--- conflicted
+++ resolved
@@ -8,24 +8,6 @@
     {
         static void Main()
         {
-<<<<<<< HEAD
-            
-            RosClient rosClient = new RosClient(
-                "http://141.3.59.5:11311",
-                "/Iviz_Rosbridge",
-                $"http://141.3.59.5:7620");
-
-            string myWebsocketUrl = "ws://141.3.59.5:9090";
-            /*
-
-            using RosClient rosClient = new RosClient(
-                "http://192.168.0.73:11311", 
-                "/Iviz_Rosbridge", 
-                $"http://192.168.0.157:7614");
-
-            string myWebsocketUrl = "ws://192.168.0.157:8080";
-		*/
-=======
             Uri masterUri = RosClient.EnvironmentMasterUri;
             if (masterUri is null)
             {
@@ -51,7 +33,6 @@
                 rosBridge?.Close();
             }
         }
->>>>>>> 745f614d
 
         static void WaitForCancel()
         {
