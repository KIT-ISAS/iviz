using System;
using System.IO;
using Iviz.Msgs;
using System.Collections.Generic;
using System.Runtime.Serialization;
using Iviz.MsgsGen.Dynamic;
using Iviz.Tools;
using ISerializable = Iviz.Msgs.ISerializable;

namespace Iviz.Rosbag.Reader
{
    /// <summary>
    /// Record structure that contains a ROS message.
    /// You should use <see cref="Utils.SelectMessage{T}"/> to enumerate on the messages, instead of reading this directly.
    /// </summary>
    [DataContract]
    public readonly struct MessageData
    {
        static readonly Dictionary<string, ISerializable> GeneratorsByMessageType = new();
        static readonly Dictionary<string, ISerializable> GeneratorsByClassType = new();

        readonly Stream reader;
        [DataMember] readonly long dataStart;
        [DataMember] readonly int dataSize;

<<<<<<< HEAD
        /// <summary>
        /// Timestamp of the message.
        /// </summary>
        [DataMember]
        public time Time { get; }

        /// <summary>
        /// Connection from which the message originated.
        /// </summary>
        [DataMember]
        public Connection Connection { get; }

        /// <summary>
        /// ROS topic from which the message originated.
        /// </summary>
        public string? Topic => Connection.Topic;

        /// <summary>
        /// ROS message type.
        /// </summary>
        public string? Type => Connection.MessageType;

        /// <summary>
        /// The MD5 checksum of the ROS message type.
        /// </summary>
        public string? Md5Sum => Connection.Md5Sum;

        /// <summary>
        /// The text definition of the ROS message type.
        /// </summary>        
=======
        [DataMember] public time Time { get; }
        [DataMember] public Connection? Connection { get; }

        public string? Topic => Connection?.Topic;
        public string? Type => Connection?.MessageType;
        public string? Md5Sum => Connection?.Md5Sum;
>>>>>>> 0e0bdcf0
        public string? MessageDefinition => Connection?.MessageDefinition;

        internal MessageData(Stream reader, long dataStart, long dataEnd, time time, Connection? connection)
        {
            this.reader = reader;
            this.dataStart = dataStart;
            dataSize = (int)(dataEnd - dataStart);
            Time = time;
            Connection = connection;
        }

        /// <summary>
        /// Retrieves the enclosed message of type T. This is the preferred alternative, used automatically
        /// by <see cref="Utils.SelectMessage{T}"/>.
        /// </summary>
        /// <param name="generator">Any instance of T, such as new T(). If the generator is a <see cref="DynamicMessage"/>, it must be already defined.</param>
        /// <typeparam name="T">The message type.</typeparam>
        /// <returns>The enclosed message.</returns>
        public T GetMessage<T>(in T generator) where T : IMessage, IDeserializable<T>, new()
        {
<<<<<<< HEAD
            int msgSize = (int)(dataEnd - dataStart);
            var rent = Rent.Empty<byte>();
            Span<byte> span = msgSize < 256
                ? stackalloc byte[msgSize]
                : (rent = new Rent<byte>(msgSize)).AsSpan();
=======
            var rent = Rent.Empty<byte>();
            Span<byte> span = dataSize < 256
                ? stackalloc byte[dataSize]
                : (rent = new Rent<byte>(dataSize)).AsSpan();
>>>>>>> 0e0bdcf0

            try
            {
                reader.Seek(dataStart, SeekOrigin.Begin);
                reader.Read(span);
                return ReadBuffer.Deserialize(generator, span);
            }
            finally
            {
                rent.Dispose();
            }
        }

<<<<<<< HEAD
=======
        /// <summary>
        /// Retrieves the enclosed message of type T. Uses a cache of generators.
        /// </summary>
        /// <typeparam name="T">The message type.</typeparam>
        /// <returns>The enclosed message.</returns>
>>>>>>> 0e0bdcf0
        public T GetMessage<T>() where T : IMessage, IDeserializable<T>, new()
        {
            IDeserializable<T> generator;
            if (GeneratorsByClassType.TryGetValue(typeof(T).Name, out ISerializable? serializable))
            {
                generator = (IDeserializable<T>)serializable;
            }
            else
            {
                generator = new T();
                GeneratorsByClassType[typeof(T).Name] = (ISerializable)generator;
            }

<<<<<<< HEAD
            int msgSize = (int)(dataEnd - dataStart);
            var rent = Rent.Empty<byte>();
            Span<byte> span = msgSize < 256
                ? stackalloc byte[msgSize]
                : (rent = new Rent<byte>(msgSize)).AsSpan();
=======
            var rent = Rent.Empty<byte>();
            Span<byte> span = dataSize < 256
                ? stackalloc byte[dataSize]
                : (rent = new Rent<byte>(dataSize)).AsSpan();
>>>>>>> 0e0bdcf0

            try
            {
                reader.Seek(dataStart, SeekOrigin.Begin);
                reader.Read(span);
                return ReadBuffer.Deserialize(generator, span);
            }
            finally
            {
                rent.Dispose();
            }
        }

        /// <summary>
        /// Retrieves the enclosed message of type T. Use this if you do not know the message type.
        /// This will search for the ROS message type in the known messages, and if it does not exist,
        /// will create a new <see cref="DynamicMessage"/>. 
        /// </summary>
        /// <returns>The enclosed message.</returns>
        public IMessage GetMessage()
        {
            string? type = Type;
            if (type == null)
            {
                throw new InvalidOperationException("Connection record does not contain a type name");
            }

            if (!GeneratorsByMessageType.TryGetValue(type, out ISerializable? generator))
            {
                var msgType = BuiltIns.TryGetTypeFromMessageName(type);
                if (msgType != null)
                {
                    generator = (IMessage?)Activator.CreateInstance(msgType) ??
                                throw new InvalidOperationException($"Failed to create message of type '{type}'");
                }
                else if (MessageDefinition != null)
                {
                    generator = DynamicMessage.CreateFromDependencyString(type, MessageDefinition);
                }
                else
                {
                    throw new InvalidOperationException($"Failed to create message of type '{type}'");
                }

                GeneratorsByMessageType[type] = generator;
            }

<<<<<<< HEAD
            int msgSize = (int)(dataEnd - dataStart);
            var rent = Rent.Empty<byte>();
            Span<byte> span = msgSize < 256
                ? stackalloc byte[msgSize]
                : (rent = new Rent<byte>(msgSize)).AsSpan();
=======
            var rent = Rent.Empty<byte>();
            Span<byte> span = dataSize < 256
                ? stackalloc byte[dataSize]
                : (rent = new Rent<byte>(dataSize)).AsSpan();
>>>>>>> 0e0bdcf0

            try
            {
                reader.Seek(dataStart, SeekOrigin.Begin);
                reader.Read(span);
                return (IMessage)ReadBuffer.Deserialize(generator, span);
            }
            finally
            {
                rent.Dispose();
            }
        }

        public override string ToString() => BuiltIns.ToJsonString(this);
    }
}<|MERGE_RESOLUTION|>--- conflicted
+++ resolved
@@ -23,7 +23,6 @@
         [DataMember] readonly long dataStart;
         [DataMember] readonly int dataSize;
 
-<<<<<<< HEAD
         /// <summary>
         /// Timestamp of the message.
         /// </summary>
@@ -54,14 +53,6 @@
         /// <summary>
         /// The text definition of the ROS message type.
         /// </summary>        
-=======
-        [DataMember] public time Time { get; }
-        [DataMember] public Connection? Connection { get; }
-
-        public string? Topic => Connection?.Topic;
-        public string? Type => Connection?.MessageType;
-        public string? Md5Sum => Connection?.Md5Sum;
->>>>>>> 0e0bdcf0
         public string? MessageDefinition => Connection?.MessageDefinition;
 
         internal MessageData(Stream reader, long dataStart, long dataEnd, time time, Connection? connection)
@@ -82,18 +73,10 @@
         /// <returns>The enclosed message.</returns>
         public T GetMessage<T>(in T generator) where T : IMessage, IDeserializable<T>, new()
         {
-<<<<<<< HEAD
-            int msgSize = (int)(dataEnd - dataStart);
-            var rent = Rent.Empty<byte>();
-            Span<byte> span = msgSize < 256
-                ? stackalloc byte[msgSize]
-                : (rent = new Rent<byte>(msgSize)).AsSpan();
-=======
             var rent = Rent.Empty<byte>();
             Span<byte> span = dataSize < 256
                 ? stackalloc byte[dataSize]
                 : (rent = new Rent<byte>(dataSize)).AsSpan();
->>>>>>> 0e0bdcf0
 
             try
             {
@@ -107,14 +90,11 @@
             }
         }
 
-<<<<<<< HEAD
-=======
         /// <summary>
         /// Retrieves the enclosed message of type T. Uses a cache of generators.
         /// </summary>
         /// <typeparam name="T">The message type.</typeparam>
         /// <returns>The enclosed message.</returns>
->>>>>>> 0e0bdcf0
         public T GetMessage<T>() where T : IMessage, IDeserializable<T>, new()
         {
             IDeserializable<T> generator;
@@ -128,18 +108,10 @@
                 GeneratorsByClassType[typeof(T).Name] = (ISerializable)generator;
             }
 
-<<<<<<< HEAD
-            int msgSize = (int)(dataEnd - dataStart);
-            var rent = Rent.Empty<byte>();
-            Span<byte> span = msgSize < 256
-                ? stackalloc byte[msgSize]
-                : (rent = new Rent<byte>(msgSize)).AsSpan();
-=======
             var rent = Rent.Empty<byte>();
             Span<byte> span = dataSize < 256
                 ? stackalloc byte[dataSize]
                 : (rent = new Rent<byte>(dataSize)).AsSpan();
->>>>>>> 0e0bdcf0
 
             try
             {
@@ -187,18 +159,10 @@
                 GeneratorsByMessageType[type] = generator;
             }
 
-<<<<<<< HEAD
-            int msgSize = (int)(dataEnd - dataStart);
-            var rent = Rent.Empty<byte>();
-            Span<byte> span = msgSize < 256
-                ? stackalloc byte[msgSize]
-                : (rent = new Rent<byte>(msgSize)).AsSpan();
-=======
             var rent = Rent.Empty<byte>();
             Span<byte> span = dataSize < 256
                 ? stackalloc byte[dataSize]
                 : (rent = new Rent<byte>(dataSize)).AsSpan();
->>>>>>> 0e0bdcf0
 
             try
             {
