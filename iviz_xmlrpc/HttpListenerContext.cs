﻿using System;
using System.IO;
using System.Net.Sockets;
using System.Threading;
using System.Threading.Tasks;
using Iviz.Msgs;

namespace Iviz.XmlRpc
{
    public sealed class HttpListenerContext : IDisposable
    {
        readonly TcpClient client;

        public HttpListenerContext(TcpClient client)
        {
            this.client = client ?? throw new ArgumentNullException(nameof(client));
        }

        public async Task<string> GetRequest(int timeoutInMs = 2000)
        {
            StreamReader stream = new StreamReader(client.GetStream(), BuiltIns.UTF8);
<<<<<<< HEAD

=======
            
            // async operations ignore timeout fields
            //stream.BaseStream.ReadTimeout = timeoutInMs;
            
>>>>>>> ffff7b01
            int length = -1;
            while (true)
            {
                Task<string> readTask = stream.ReadLineAsync();
                if (!await readTask.WaitFor(timeoutInMs) || !readTask.IsCompleted)
                {
                    throw new TimeoutException("Read line timed out!", readTask.Exception);
                }

                string line = await readTask;
                
                if (CheckHeaderLine(line, "Content-Length", out string lengthStr))
                {
                    if (!int.TryParse(lengthStr, out length))
                    {
                        throw new ParseException("Cannot parse length '" + lengthStr + "'");
                    }
                }
                else if (string.IsNullOrEmpty(line) || line == "\r")
                {
                    break;
                }
            }

            if (length == -1)
            {
                throw new ParseException("Content-Length not found in HTTP header");
            }

            char[] buffer = new char[length];
            int numRead = 0;
            while (BuiltIns.UTF8.GetByteCount(buffer, 0, numRead) < length)
            {
                Task<int> readTask = stream.ReadAsync(buffer, 0, length - numRead);
                if (!await readTask.WaitFor(timeoutInMs) || !readTask.IsCompleted)
                {
                    throw new TimeoutException("Read line timed out!", readTask.Exception);
                }

                numRead += await readTask;
            }

            return new string(buffer, 0, numRead);
        }

        static bool CheckHeaderLine(string line, string key, out string value)
        {
            if (line is null ||
                line.Length < key.Length + 1 ||
                string.Compare(line, 0, key, 0, key.Length, true, BuiltIns.Culture) != 0)
            {
                value = null;
                return false;
            }

            int start = key.Length + 1;
            if (start == line.Length)
            {
                value = null;
                return false;
            }

            if (line[start] == ' ')
            {
                start++;
            }

            int end = line.Length - 1;
            if (line[end] == '\r')
            {
                end--;
            }

            value = line.Substring(start, end + 1 - start);
            return true;
        }

        public async Task Respond(string msgOut)
        {
            if (msgOut is null)
            {
                throw new ArgumentNullException(nameof(msgOut));
            }

            StreamWriter writer = new StreamWriter(client.GetStream(), BuiltIns.UTF8)
            {
                NewLine = "\r\n"
            };

            await writer.WriteLineAsync("HTTP/1.0 200 OK");
            await writer.WriteLineAsync("Server: iviz XML-RPC");
            await writer.WriteLineAsync("Connection: close");
            await writer.WriteLineAsync("Content-Type: text/xml; charset=utf-8");
            await writer.WriteLineAsync($"Content-Length: {BuiltIns.UTF8.GetByteCount(msgOut)}");
            await writer.WriteLineAsync();
            await writer.WriteAsync(msgOut);
            writer.Close();
        }

        bool disposed;
        public void Dispose()
        {
            if (disposed)
            {
                return;
            }

            client.Close();
            disposed = true;
        }
    }
}<|MERGE_RESOLUTION|>--- conflicted
+++ resolved
@@ -19,14 +19,7 @@
         public async Task<string> GetRequest(int timeoutInMs = 2000)
         {
             StreamReader stream = new StreamReader(client.GetStream(), BuiltIns.UTF8);
-<<<<<<< HEAD
 
-=======
-            
-            // async operations ignore timeout fields
-            //stream.BaseStream.ReadTimeout = timeoutInMs;
-            
->>>>>>> ffff7b01
             int length = -1;
             while (true)
             {
