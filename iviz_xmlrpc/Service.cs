﻿//#define DEBUG__

using System;
using System.Collections.Generic;
using System.Globalization;
using System.IO;
using System.Net;
using System.Text;
using System.Threading.Tasks;
using System.Xml;
using Iviz.Msgs;

namespace Iviz.XmlRpc
{
    public class FaultException : Exception
    {
        public FaultException(string message) : base(message)
        {
        }
    }

    public class ParseException : Exception
    {
        public ParseException(string message) : base(message)
        {
        }
    }

    public static class Service
    {
        static void Assert(string received, string expected)
        {
            if (received != expected)
            {
                throw new ParseException($"Expected '{expected}' but received '{received}'");
            }
        }

        static object Parse(XmlNode value)
        {
            Assert(value.Name, "value");
            if (!value.HasChildNodes)
            {
                return value.InnerText;
            }

            XmlNode primitive = value.FirstChild;
            if (primitive is XmlText)
            {
                return primitive.InnerText;
            }

            ;
            switch (primitive.Name)
            {
                case "double":
                    return double.TryParse(primitive.InnerText, NumberStyles.Number, BuiltIns.Culture,
                        out double @double)
                        ? (object) @double
                        : null;
                case "i4":
                case "int":
                    return int.TryParse(primitive.InnerText, NumberStyles.Number, BuiltIns.Culture, out int @int)
                        ? (object) @int
                        : null;
                case "boolean":
                    return primitive.InnerText == "1";
                case "string":
                    return primitive.InnerText;
                case "array":
                    XmlNode data = primitive.FirstChild;
                    Assert(data.Name, "data");
                    object[] children = new object[data.ChildNodes.Count];
                    for (int i = 0; i < data.ChildNodes.Count; i++)
                    {
                        children[i] = Parse(data.ChildNodes[i]);
                    }

                    return children;
                case "dateTime.iso8601":
                    return DateTime.TryParseExact(
                        primitive.InnerText,
                        "yyyy-MM-ddTHH:mm:ssZ",
                        CultureInfo.InvariantCulture,
                        DateTimeStyles.None,
                        out DateTime dt)
                        ? dt
                        : DateTime.MinValue;
                case "base64":
                    try
                    {
                        return Convert.FromBase64String(primitive.InnerText);
                    }
                    catch (FormatException)
                    {
                        Logger.Log("XmlRpc.Service: Failed to parse base64 parameter");
                        return null;
                    }
                case "struct":
                    List<(string, object)> structValue = new List<(string, object)>();
                    for (int i = 0; i < primitive.ChildNodes.Count; i++)
                    {
                        XmlNode member = primitive.ChildNodes[i];
                        if (member.Name != "member")
                        {
                            continue;
                        }

                        string entryName = null;
                        object entryValue = null;
                        for (int j = 0; j < member.ChildNodes.Count; j++)
                        {
                            XmlNode entry = member.ChildNodes[j];
                            switch (entry.Name)
                            {
                                case "name":
                                    entryName = entry.InnerText;
                                    break;
                                case "value":
                                    entryValue = Parse(entry);
                                    break;
                            }
                        }

                        if (entryName is null || entryValue is null)
                        {
                            Logger.Log("XmlRpc.Service: Invalid struct entry");
                            continue;
                        }

                        structValue.Add((entryName, entryValue));
                    }

                    return structValue;
                default:
                    Logger.Log("XmlRpc.Service: Parameter of unknown type");
                    return null;
            }
        }

        static string CreateRequest(string method, IEnumerable<Arg> args)
        {
<<<<<<< HEAD
            Task<object> task = MethodCallAsync(remoteUri, callerUri, method, args, timeoutInMs);
            if (!task.Wait(2 * timeoutInMs))
            {
                // shouldn't happen
                throw new TimeoutException("MethodCallAsync timed out!");
            }

            return task.Result;
        }

        public static async Task<object> MethodCallAsync(Uri remoteUri, Uri callerUri, string method,
            IEnumerable<Arg> args, int timeoutInMs = 2000)
        {
            if (remoteUri is null)
            {
                throw new ArgumentNullException(nameof(remoteUri));
            }

            if (callerUri is null)
            {
                throw new ArgumentNullException(nameof(callerUri));
            }

            if (args is null)
            {
                throw new ArgumentNullException(nameof(args));
            }

=======
>>>>>>> ffff7b01
            StringBuilder buffer = new StringBuilder();
            buffer.AppendLine("<?xml version=\"1.0\"?>");
            buffer.AppendLine("<methodCall>");
            buffer.Append("<methodName>").Append(method).AppendLine("</methodName>");
            buffer.AppendLine("<params>");
            foreach (Arg arg in args)
            {
                buffer.AppendLine("<param>");
                buffer.AppendLine(arg);
                buffer.AppendLine("</param>");
            }

            buffer.AppendLine("</params>");
            buffer.AppendLine("</methodCall>");

            return buffer.ToString();
        }

        static object ProcessResponse(string inData)
        {
            XmlDocument document = new XmlDocument();
            document.LoadXml(inData);
            XmlNode root = document.FirstChild;
            while (root != null && root.Name != "methodResponse")
            {
                root = root.NextSibling;
            }

            if (root is null)
            {
                throw new ParseException("Response has no 'methodResponse' tag");
            }

            XmlNode child = root.FirstChild;

            switch (child?.Name)
            {
                case null: 
                    throw new ParseException("MethodResponse has no children");
                case "params" when child.ChildNodes.Count == 0:
                    throw new ParseException("Empty response");
                case "params" when child.ChildNodes.Count > 1:
                    throw new ParseException("Function call returned too many arguments");
                case "params":
                {
                    XmlNode param = child.FirstChild;
                    Assert(param.Name, "param");
                    return Parse(param.FirstChild);
                }
                case "fault":
                    throw new FaultException(child.FirstChild.InnerXml);
                default:
                    throw new ParseException($"Expected 'params' or 'fault', but got '{child.Name}'");
            }            
        }
        
        public static async Task<object> MethodCallAsync(Uri remoteUri, Uri callerUri, string method,
            IEnumerable<Arg> args, int timeoutInMs = 2000)
        {
            if (remoteUri is null)
            {
                throw new ArgumentNullException(nameof(remoteUri));
            }

            if (callerUri is null)
            {
                throw new ArgumentNullException(nameof(callerUri));
            }

            if (args is null)
            {
                throw new ArgumentNullException(nameof(args));
            }

            string outData = CreateRequest(method, args);
            
            string inData;
            using (HttpRequest request = new HttpRequest(callerUri, remoteUri))
            {
                await request.StartAsync(timeoutInMs);
                inData = await request.RequestAsync(outData, timeoutInMs);
            }

<<<<<<< HEAD
        public static void MethodResponse(
            HttpListenerContext httpContext,
            IReadOnlyDictionary<string, Func<object[], Arg[]>> methods,
            IReadOnlyDictionary<string, Func<object[], Task>> lateCallbacks = null)
        {
            if (!MethodResponseAsync(httpContext, methods, lateCallbacks).Wait(2000))
            {
                throw new TimeoutException("MethodResponse timed out!");
            }
=======
            return ProcessResponse(inData);
>>>>>>> ffff7b01
        }
        
        public static object MethodCall(Uri remoteUri, Uri callerUri, string method, IEnumerable<Arg> args, int timeoutInMs = 2000)
        {
            if (remoteUri is null)
            {
                throw new ArgumentNullException(nameof(remoteUri));
            }

            if (callerUri is null)
            {
                throw new ArgumentNullException(nameof(callerUri));
            }

            if (args is null)
            {
                throw new ArgumentNullException(nameof(args));
            }

            string outData = CreateRequest(method, args);
            
            string inData;
            using (HttpRequest request = new HttpRequest(callerUri, remoteUri))
            {
                request.Start(timeoutInMs);
                inData = request.Request(outData, timeoutInMs);
            }

            return ProcessResponse(inData);
        }        

        public static async Task MethodResponseAsync(
            HttpListenerContext httpContext,
            IReadOnlyDictionary<string, Func<object[], Arg[]>> methods,
            IReadOnlyDictionary<string, Func<object[], Task>> lateCallbacks = null)
        {
            if (httpContext is null)
            {
                throw new ArgumentNullException(nameof(httpContext));
            }

            if (methods is null)
            {
                throw new ArgumentNullException(nameof(methods));
            }

            string inData = await httpContext.GetRequest();

#if DEBUG__
            Logger.Log("--- MethodResponse ---");
            Logger.Log("<< " + inData);
#endif

            XmlDocument document = new XmlDocument();
            document.LoadXml(inData);

            try
            {
                XmlNode root = document.FirstChild;
                while (root != null && root.Name != "methodCall")
                {
                    root = root.NextSibling;
                }

                if (root == null)
                {
                    throw new ParseException("Malformed request: no 'methodCall' found");
                }

                string methodName = null;
                object[] args = null;
                XmlNode child = root.FirstChild;
                do
                {
                    switch (child.Name)
                    {
                        case "params":
                        {
                            args = new object[child.ChildNodes.Count];
                            for (int i = 0; i < child.ChildNodes.Count; i++)
                            {
                                XmlNode param = child.ChildNodes[i];
                                Assert(param.Name, "param");
                                args[i] = Parse(param.FirstChild);
                            }

                            break;
                        }
                        case "fault":
                            throw new FaultException(child.FirstChild.InnerXml);
                        case "methodName":
                            methodName = child.InnerText;
                            break;
                        default:
                            throw new ParseException(
                                $"Expected 'params', 'fault', or 'methodName', got '{child.Name}'");
                    }
                } while ((child = child.NextSibling) != null);

                StringBuilder buffer = new StringBuilder();
                if (methodName == null ||
                    !methods.TryGetValue(methodName, out Func<object[], Arg[]> method) ||
                    args == null)
                {
                    throw new ParseException($"Unknown function '{methodName}' or invalid arguments");
                }

                Arg response = new Arg(method(args));

                buffer.AppendLine("<?xml version=\"1.0\"?>");
                buffer.AppendLine("<methodResponse>");
                buffer.AppendLine("<params>");
                buffer.AppendLine("<param>");
                buffer.AppendLine(response);
                buffer.AppendLine("</param>");
                buffer.AppendLine("</params>");
                buffer.AppendLine("</methodResponse>");
                buffer.AppendLine();

#if DEBUG__
                Logger.Log(">> " + buffer);
                Logger.Log("--- End MethodResponse ---");
#endif

                await httpContext.Respond(buffer.ToString());

                if (lateCallbacks != null && lateCallbacks.TryGetValue(methodName, out var lateCallback))
                {
                    await lateCallback(args);
                }
            }
            catch (ParseException e)
            {
                StringBuilder buffer = new StringBuilder();
                buffer.AppendLine("<?xml version=\"1.0\"?>");
                buffer.AppendLine("<methodResponse>");
                buffer.AppendLine("<fault>");
                buffer.AppendLine(new Arg(e.Message));
                buffer.AppendLine("</fault>");
                buffer.AppendLine("</methodResponse>");

                await httpContext.Respond(buffer.ToString());
            }
        }
    }
}<|MERGE_RESOLUTION|>--- conflicted
+++ resolved
@@ -140,37 +140,6 @@
 
         static string CreateRequest(string method, IEnumerable<Arg> args)
         {
-<<<<<<< HEAD
-            Task<object> task = MethodCallAsync(remoteUri, callerUri, method, args, timeoutInMs);
-            if (!task.Wait(2 * timeoutInMs))
-            {
-                // shouldn't happen
-                throw new TimeoutException("MethodCallAsync timed out!");
-            }
-
-            return task.Result;
-        }
-
-        public static async Task<object> MethodCallAsync(Uri remoteUri, Uri callerUri, string method,
-            IEnumerable<Arg> args, int timeoutInMs = 2000)
-        {
-            if (remoteUri is null)
-            {
-                throw new ArgumentNullException(nameof(remoteUri));
-            }
-
-            if (callerUri is null)
-            {
-                throw new ArgumentNullException(nameof(callerUri));
-            }
-
-            if (args is null)
-            {
-                throw new ArgumentNullException(nameof(args));
-            }
-
-=======
->>>>>>> ffff7b01
             StringBuilder buffer = new StringBuilder();
             buffer.AppendLine("<?xml version=\"1.0\"?>");
             buffer.AppendLine("<methodCall>");
@@ -254,19 +223,7 @@
                 inData = await request.RequestAsync(outData, timeoutInMs);
             }
 
-<<<<<<< HEAD
-        public static void MethodResponse(
-            HttpListenerContext httpContext,
-            IReadOnlyDictionary<string, Func<object[], Arg[]>> methods,
-            IReadOnlyDictionary<string, Func<object[], Task>> lateCallbacks = null)
-        {
-            if (!MethodResponseAsync(httpContext, methods, lateCallbacks).Wait(2000))
-            {
-                throw new TimeoutException("MethodResponse timed out!");
-            }
-=======
             return ProcessResponse(inData);
->>>>>>> ffff7b01
         }
         
         public static object MethodCall(Uri remoteUri, Uri callerUri, string method, IEnumerable<Arg> args, int timeoutInMs = 2000)
